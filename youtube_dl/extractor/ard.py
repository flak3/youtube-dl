# coding: utf-8
from __future__ import unicode_literals

import re

from .common import InfoExtractor
from .generic import GenericIE
from ..utils import (
    determine_ext,
    ExtractorError,
    int_or_none,
    parse_duration,
    qualities,
    str_or_none,
    try_get,
    unified_strdate,
<<<<<<< HEAD
    unified_timestamp,
=======
    xpath_attr,
    xpath_text,
>>>>>>> 0434e3e2
    update_url_query,
    url_or_none,
    xpath_text,
)
from ..compat import compat_etree_fromstring


class ARDBaseIE(InfoExtractor):
    # Format information is valid for all media saved on ARD's Akamai servers.
    # IMPORTANT: Not valid for media from WDR/BR/etc. servers

    _ALL_FORMATS = {
        'vcodec': 'H.264',
        'acodec': 'LC-AAC',
    }

    _FORMATS = {
        320: {
            'width': 320,
            'height': 188,
            'vbr': 128,
            'abr': 61,
        },
        480: {
            'width': 480,
            'height': 270,
            'vbr': 256,
            'abr': 61,
        },
        512: {
            'width': 512,
            'height': 288,
            'vbr': 512,
            'abr': 94,
        },
        640: {
            'width': 640,
            'height': 360,
            'vbr': 1024,
            'abr': 192,
        },
        960: {
            'width': 960,
            'height': 540,
            'vbr': 1800,
            'abr': 192,
        },
        1280: {
            'width': 1280,
            'height': 720,
            'vbr': 3584,
            'abr': 192,
        },
    }

    def _check_additional_formats(self, formats, video_id):
        urls = {}
        for format in formats:
            url = format['url']
            if not url.endswith('.mp4'):
                continue
            base_url = url.rsplit('/', 1)[0]
            m = re.search(r'.*/([0-9]+)-[0-9]\..*$', url)
            if not m:
                continue
            width = int_or_none(m.group(1))
            if base_url in urls and width in urls[base_url]:
                continue
            if base_url not in urls:
                urls[base_url] = [width]
            elif width not in urls[base_url]:
                urls[base_url].append(width)

        for base_url, ignore in urls.items():
            for width in (x for x in self._FORMATS if x not in ignore):
                url = '%s/%s-1.mp4' % (base_url, width)
                if self._is_valid_url(url, video_id):
                    format_info = self._FORMATS[width]
                    format_id = 'http-%s-%s' % (determine_ext(url), format_info['vbr'] + format_info['abr'])
                    format_info.update({
                        'url': url,
                        'format_id': format_id,
                    })
                    format_info.update(self._ALL_FORMATS)
                    formats.append(format_info)


class ARDMediathekIE(ARDBaseIE):
    IE_NAME = 'ARD:mediathek'
    _VALID_URL = r'^https?://(?:(?:(?:www|classic)\.)?ardmediathek\.de|mediathek\.(?:daserste|rbb-online)\.de|one\.ard\.de)/(?:.*/)(?P<video_id>[0-9]+|[^0-9][^/\?]+)[^/\?]*(?:\?.*)?'

    _TESTS = [{
        # available till 06.10.2023
        'url': 'http://mediathek.daserste.de/Das-Wort-zum-Sonntag/Christian-Rommert-Vielen-Dank-/Video?bcastId=442936&documentId=56727614',
        'md5': 'da2c6b8643cdd4a46f6446bf2786f5b6',
        'info_dict': {
            'id': '56727614',
            'ext': 'mp4',
            'title': 'Christian Rommert: Vielen Dank!?',
            'description': 'md5:ef94f0f576290c7c85137174229a21ca',
            'duration': 233,
        },
    }, {
        # available till 26.07.2022
        'url': 'http://www.ardmediathek.de/tv/S%C3%9CDLICHT/Was-ist-die-Kunst-der-Zukunft-liebe-Ann/BR-Fernsehen/Video?bcastId=34633636&documentId=44726822',
        'md5': '0ab612119ade6214395380723abbfd11',
        'info_dict': {
            'id': '44726822',
            'ext': 'mp4',
            'title': 'Was ist die Kunst der Zukunft, liebe Anna McCarthy?',
            'description': 'md5:4ada28b3e3b5df01647310e41f3a62f5',
            'duration': 1740,
        },
    }, {
        'url': 'https://one.ard.de/tv/Mord-mit-Aussicht/Mord-mit-Aussicht-6-39-T%C3%B6dliche-Nach/ONE/Video?bcastId=46384294&documentId=55586872',
        'only_matching': True,
    }, {
        # audio
        'url': 'http://www.ardmediathek.de/tv/WDR-H%C3%B6rspiel-Speicher/Tod-eines-Fu%C3%9Fballers/WDR-3/Audio-Podcast?documentId=28488308&bcastId=23074086',
        'only_matching': True,
    }, {
        'url': 'http://mediathek.daserste.de/sendungen_a-z/328454_anne-will/22429276_vertrauen-ist-gut-spionieren-ist-besser-geht',
        'only_matching': True,
    }, {
        # audio
        'url': 'http://mediathek.rbb-online.de/radio/Hörspiel/Vor-dem-Fest/kulturradio/Audio?documentId=30796318&topRessort=radio&bcastId=9839158',
        'only_matching': True,
    }, {
        'url': 'https://classic.ardmediathek.de/tv/Panda-Gorilla-Co/Panda-Gorilla-Co-Folge-274/Das-Erste/Video?bcastId=16355486&documentId=58234698',
        'only_matching': True,
    }]

    @classmethod
    def suitable(cls, url):
        return False if ARDBetaMediathekIE.suitable(url) else super(ARDMediathekIE, cls).suitable(url)

    def _extract_media_info(self, media_info_url, webpage, video_id):
        media_info = self._download_json(
            media_info_url, video_id, 'Downloading media JSON')

        formats = self._extract_formats(media_info, video_id)
        self._check_additional_formats(formats, video_id)

        if not formats:
            if '"fsk"' in webpage:
                raise ExtractorError(
                    'This video is only available after 20:00', expected=True)
            elif media_info.get('_geoblocked'):
                raise ExtractorError('This video is not available due to geo restriction', expected=True)

        self._sort_formats(formats)

        duration = int_or_none(media_info.get('_duration'))
        thumbnail = media_info.get('_previewImage')
        is_live = media_info.get('_isLive') is True

        subtitles = {}
        subtitle_url = media_info.get('_subtitleUrl')
        if subtitle_url:
            subtitles['de'] = [{
                'ext': 'ttml',
                'url': subtitle_url,
            }]

        return {
            'id': video_id,
            'duration': duration,
            'thumbnail': thumbnail,
            'is_live': is_live,
            'formats': formats,
            'subtitles': subtitles,
        }

    def _extract_formats(self, media_info, video_id):
        type_ = media_info.get('_type')
        media_array = media_info.get('_mediaArray', [])
        formats = []
        for media in media_array:
            for stream in media.get('_mediaStreamArray', []):
                stream_urls = stream.get('_stream')
                if not stream_urls:
                    continue
                if not isinstance(stream_urls, list):
                    stream_urls = [stream_urls]
                quality = stream.get('_quality')
                server = stream.get('_server')
                for stream_url in stream_urls:
                    if not url_or_none(stream_url):
                        continue
                    ext = determine_ext(stream_url)
                    if quality != 'auto' and ext in ('f4m', 'm3u8'):
                        continue

                    if ext == 'f4m':
                        formats.extend(self._extract_f4m_formats(
                            update_url_query(stream_url, {
                                'hdcore': '3.1.1',
                                'plugin': 'aasp-3.1.1.69.124'
                            }),
                            video_id, f4m_id='hds', fatal=False))
                    elif ext == 'm3u8':
                        formats.extend(self._extract_m3u8_formats(
                            stream_url, video_id, 'mp4', m3u8_id='hls', fatal=False))
                    else:
                        if server and server.startswith('rtmp'):
                            f = {
                                'url': server,
                                'play_path': stream_url,
                                'format_id': 'rtmp-%s' % quality,
                            }
                        else:
                            f = {
                                'url': stream_url,
                                'format_id': '%s-%s' % (ext, quality),
                            }

                        m = re.search(r'.*/([0-9]+)-[0-9]\..*$', stream_url)
                        if m:
                            width = int_or_none(m.group(1))
                            f.update(self._FORMATS.get(width, {}))
                            f.update(self._ALL_FORMATS)
                            f.update({'format_id': '%s-%s' % (ext, f['vbr'] + f['abr'])})
                        else:
                            width = stream.get('_width')
                            height = stream.get('_height')
                            if not width and not height:
                                m = re.search(r'_(?P<width>\d+)x(?P<height>\d+)\.mp4$', stream_url)
                                if m:
                                    width = int(m.group('width'))
                                    height = int(m.group('height'))
                            if width and height:
                                f.update({
                                    'width': width,
                                    'height': height,
                                })

                        if type_ == 'audio':
                            f['vcodec'] = 'none'
                        formats.append(f)

        return formats

    def _real_extract(self, url):
        # determine video id from url
        m = re.match(self._VALID_URL, url)

        document_id = None

        numid = re.search(r'documentId=([0-9]+)', url)
        if numid:
            document_id = video_id = numid.group(1)
        else:
            video_id = m.group('video_id')

        webpage = self._download_webpage(url, video_id)

        ERRORS = (
            ('>Leider liegt eine Störung vor.', 'Video %s is unavailable'),
            ('>Der gewünschte Beitrag ist nicht mehr verfügbar.<',
             'Video %s is no longer available'),
        )

        for pattern, message in ERRORS:
            if pattern in webpage:
                raise ExtractorError(message % video_id, expected=True)

        if re.search(r'[\?&]rss($|[=&])', url):
            doc = compat_etree_fromstring(webpage.encode('utf-8'))
            if doc.tag == 'rss':
                return GenericIE()._extract_rss(url, video_id, doc)

        title = self._html_search_regex(
            [r'<h1(?:\s+class="boxTopHeadline")?>(.*?)</h1>',
             r'<meta name="dcterms\.title" content="(.*?)"/>',
             r'<h4 class="headline">(.*?)</h4>',
             r'<title[^>]*>(.*?)</title>'],
            webpage, 'title')
        description = self._html_search_meta(
            'dcterms.abstract', webpage, 'description', default=None)
        if description is None:
            description = self._html_search_meta(
                'description', webpage, 'meta description', default=None)
        if description is None:
            description = self._html_search_regex(
                r'<p\s+class="teasertext">(.+?)</p>',
                webpage, 'teaser text', default=None)

        # Thumbnail is sometimes not present.
        # It is in the mobile version, but that seems to use a different URL
        # structure altogether.
        thumbnail = self._og_search_thumbnail(webpage, default=None)

        media_streams = re.findall(r'''(?x)
            mediaCollection\.addMediaStream\([0-9]+,\s*[0-9]+,\s*"[^"]*",\s*
            "([^"]+)"''', webpage)

        if media_streams:
            QUALITIES = qualities(['lo', 'hi', 'hq'])
            formats = []
            for furl in set(media_streams):
                if furl.endswith('.f4m'):
                    fid = 'f4m'
                else:
                    fid_m = re.match(r'.*\.([^.]+)\.[^.]+$', furl)
                    fid = fid_m.group(1) if fid_m else None
                formats.append({
                    'quality': QUALITIES(fid),
                    'format_id': fid,
                    'url': furl,
                })
            self._check_additional_formats(formats, video_id)
            self._sort_formats(formats)
            info = {
                'formats': formats,
            }
        else:  # request JSON file
            if not document_id:
                video_id = self._search_regex(
                    r'/play/(?:config|media)/(\d+)', webpage, 'media id')
            info = self._extract_media_info(
                'http://www.ardmediathek.de/play/media/%s' % video_id,
                webpage, video_id)

        info.update({
            'id': video_id,
            'title': self._live_title(title) if info.get('is_live') else title,
            'description': description,
        })
        if thumbnail:
            info['thumbnail'] = thumbnail

        return info


class ARDIE(ARDBaseIE):
    _VALID_URL = r'(?P<mainurl>https?://(www\.)?daserste\.de/[^?#]+/videos(-folgen-verpasst)?/(?P<display_id>[^/?#]+)-(?P<id>[0-9]+))\.html'
    _TESTS = [{
        # available till 14.02.2019
        'url': 'http://www.daserste.de/information/talk/maischberger/videos/das-groko-drama-zerlegen-sich-die-volksparteien-video-102.html',
        'md5': '19308261237ed95f2293b05eabede2d0',
        'info_dict': {
            'display_id': 'das-groko-drama-zerlegen-sich-die-volksparteien-video',
            'id': '102',
            'ext': 'mp4',
            'duration': 4435.0,
            'title': 'Das GroKo-Drama: Zerlegen sich die Volksparteien?',
            'upload_date': '20180214',
            'thumbnail': r're:^https?://.*\.jpg$',
        },
    }, {
        'url': 'http://www.daserste.de/information/reportage-dokumentation/dokus/videos/die-story-im-ersten-mission-unter-falscher-flagge-100.html',
        'only_matching': True,
    }, {
        'url': 'https://www.daserste.de/unterhaltung/serie/babylon-berlin/videos-folgen-verpasst/Babylon_Berlin_1-folge-100.html',
        'only_matching': True,
    }]

    def _real_extract(self, url):
        mobj = re.match(self._VALID_URL, url)
        display_id = mobj.group('display_id')

        player_url = mobj.group('mainurl') + '~playerXml.xml'
        doc = self._download_xml(player_url, display_id)
        video_node = doc.find('./video')
        upload_date = unified_strdate(xpath_text(
            video_node, './broadcastDate'))
        thumbnail = xpath_text(video_node, './/teaserImage//variant/url')

        subtitles = []
        for variant, ext in (('dataTimedTextNoOffset', 'ttml'), ('dataTimedTextVtt', 'vtt')):
            url = xpath_attr(video_node, './%s' % variant, 'url')
            if url:
                subtitles.append({'ext': ext, 'url': url})

        formats = []
        format_ids = {}
        for a in video_node.findall('.//asset'):
            if a.find('./serverPrefix').text:
                url = a.find('./serverPrefix').text
                playpath = a.find('./fileName').text
            else:
                url = a.find('./fileName').text
                playpath = None

            if url.endswith('.f4m'):
                formats.extend(self._extract_f4m_formats(
                    url + '?hdcore=3.11.0',
                    display_id, f4m_id='hds', fatal=False))
            elif url.endswith('.m3u8'):
                formats.extend(self._extract_m3u8_formats(
                    url, display_id, m3u8_id='hls', fatal=False))
            else:
                tbr = int_or_none(a.find('./totalBitrate').text)
                format_id = '%s-%s' % (determine_ext(url), tbr)
                if 'HbbTV' in a.attrib['type']:
                    continue
                if format_id in format_ids:
                    format_ids[format_id] += 1
                    format_id += '-%s' % format_ids[format_id]
                else:
                    format_ids[format_id] = 1
                f = {
                    'url': url,
                    'playpath': playpath,
                    'format_id': format_id,
                    'width': int_or_none(a.find('./frameWidth').text),
                    'height': int_or_none(a.find('./frameHeight').text),
                    'vbr': int_or_none(a.find('./bitrateVideo').text),
                    'abr': int_or_none(a.find('./bitrateAudio').text),
                    'vcodec': a.find('./codecVideo').text,
                    'acodec': 'LC-AAC',
                    'tbr': tbr,
                }
                formats.append(f)

        self._check_additional_formats(formats, display_id)
        self._sort_formats(formats)

        return {
            'id': mobj.group('id'),
            'formats': formats,
            'subtitles': {'de': subtitles} if subtitles else None,
            'display_id': display_id,
            'title': video_node.find('./title').text,
            'duration': parse_duration(video_node.find('./duration').text),
            'upload_date': upload_date,
            'thumbnail': thumbnail,
        }


class ARDBetaMediathekIE(ARDBaseIE):
    _VALID_URL = r'https://(?:beta|www)\.ardmediathek\.de/[^/]+/(?:player|live)/(?P<video_id>[a-zA-Z0-9]+)(?:/(?P<display_id>[^/?#]+))?'
    _TESTS = [{
        'url': 'https://beta.ardmediathek.de/ard/player/Y3JpZDovL2Rhc2Vyc3RlLmRlL3RhdG9ydC9mYmM4NGM1NC0xNzU4LTRmZGYtYWFhZS0wYzcyZTIxNGEyMDE/die-robuste-roswita',
        'md5': '7338f01de1ca7af9538cc0bdfc438dd1',
        'info_dict': {
            'display_id': 'die-robuste-roswita',
            'id': 'Y3JpZDovL2Rhc2Vyc3RlLmRlL3RhdG9ydC9mYmM4NGM1NC0xNzU4LTRmZGYtYWFhZS0wYzcyZTIxNGEyMDE',
            'title': 'Tatort: Die robuste Roswita',
            'description': r're:^Der Mord.*trüber ist als die Ilm.',
            'duration': 5316,
            'thumbnail': r're:^https?://img.ardmediathek.de.*$',
            'upload_date': '20180826',
            'ext': 'mp4',
        },
    }, {
        'url': 'https://www.ardmediathek.de/ard/player/Y3JpZDovL3N3ci5kZS9hZXgvbzEwNzE5MTU/',
        'only_matching': True,
    }, {
        'url': 'https://www.ardmediathek.de/swr/live/Y3JpZDovL3N3ci5kZS8xMzQ4MTA0Mg',
        'only_matching': True,
    }]

    def _real_extract(self, url):
        mobj = re.match(self._VALID_URL, url)
        video_id = mobj.group('video_id')
        display_id = mobj.group('display_id') or video_id

        webpage = self._download_webpage(url, display_id)
        data_json = self._search_regex(r'window\.__APOLLO_STATE__\s*=\s*(\{.*);\n', webpage, 'json')
        data = self._parse_json(data_json, display_id)

        res = {
            'id': video_id,
            'display_id': display_id,
        }
        formats = []
        subtitles = {}
        geoblocked = False
        for widget in data.values():
            if widget.get('_geoblocked') is True:
                geoblocked = True
            if '_duration' in widget:
                res['duration'] = int_or_none(widget['_duration'])
            if 'clipTitle' in widget:
                res['title'] = widget['clipTitle']
            if '_previewImage' in widget:
                res['thumbnail'] = widget['_previewImage']
            if 'broadcastedOn' in widget:
                res['timestamp'] = unified_timestamp(widget['broadcastedOn'])
            if 'synopsis' in widget:
                res['description'] = widget['synopsis']
            subtitle_url = url_or_none(widget.get('_subtitleUrl'))
            if subtitle_url:
                subtitles.setdefault('de', []).append({
                    'ext': 'ttml',
                    'url': subtitle_url,
                })
            if '_quality' in widget:
                format_url = url_or_none(try_get(
                    widget, lambda x: x['_stream']['json'][0]))
                if not format_url:
                    continue
                ext = determine_ext(format_url)
                if ext == 'f4m':
                    formats.extend(self._extract_f4m_formats(
                        format_url + '?hdcore=3.11.0',
                        video_id, f4m_id='hds', fatal=False))
                elif ext == 'm3u8':
                    formats.extend(self._extract_m3u8_formats(
                        format_url, video_id, 'mp4', m3u8_id='hls',
                        fatal=False))
                else:
                    m = re.search(r'.*/([0-9]+)-[0-9]\..*$', format_url)
                    width = int_or_none(m.group(1)) if m else None
                    if width and width in self._FORMATS:
                        info = self._FORMATS[width]
                        info['format_id'] = 'http-%s-%s' % (ext, info['vbr'] + info['abr'])
                        info.update(self._ALL_FORMATS)
                    else:
                        quality = str_or_none(widget.get('_quality'))
                        info = {
                          'format_id': 'http-%s-%s' % (ext, quality) if quality else 'http-%s' % ext
                        }
                    ext = determine_ext(format_url)
                    info.update({
                        'url': format_url,
                        'preference': 10 # Plain HTTP, that's nice
                    })
                    formats.append(info)

        if not formats and geoblocked:
            self.raise_geo_restricted(
                msg='This video is not available due to geoblocking',
                countries=['DE'])

        self._remove_duplicate_formats(formats)
        self._check_additional_formats(formats, video_id)
        self._sort_formats(formats)
        res.update({
            'subtitles': subtitles,
            'formats': formats,
        })

        return res<|MERGE_RESOLUTION|>--- conflicted
+++ resolved
@@ -14,14 +14,10 @@
     str_or_none,
     try_get,
     unified_strdate,
-<<<<<<< HEAD
     unified_timestamp,
-=======
-    xpath_attr,
-    xpath_text,
->>>>>>> 0434e3e2
     update_url_query,
     url_or_none,
+    xpath_attr,
     xpath_text,
 )
 from ..compat import compat_etree_fromstring
