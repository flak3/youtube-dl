--- conflicted
+++ resolved
@@ -21,11 +21,8 @@
 
 class ZDFIE(InfoExtractor):
     _VALID_URL = r'https?://www\.zdf\.de/(?:[^/]+/)*(?P<id>[^/?]+)\.html'
-<<<<<<< HEAD
-=======
     _QUALITIES = ('auto', 'low', 'med', 'high', 'veryhigh')
     _GEO_COUNTRIES = ['DE']
->>>>>>> edb2820c
 
     _TESTS = [{
         'url': 'https://www.zdf.de/dokumentation/terra-x/die-magie-der-farben-von-koenigspurpur-und-jeansblau-100.html',
