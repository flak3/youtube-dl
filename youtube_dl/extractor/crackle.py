--- conflicted
+++ resolved
@@ -1,14 +1,6 @@
 # coding: utf-8
 from __future__ import unicode_literals, division
 
-<<<<<<< HEAD
-import hashlib
-import hmac
-import re
-import time
-
-=======
->>>>>>> 5f58f8b8
 from .common import InfoExtractor
 from ..utils import int_or_none
 
@@ -89,137 +81,6 @@
     def _real_extract(self, url):
         video_id = self._match_id(url)
 
-<<<<<<< HEAD
-        country_code = self._downloader.params.get('geo_bypass_country', None)
-        countries = [country_code] if country_code else (
-            'US', 'AU', 'CA', 'AS', 'FM', 'GU', 'MP', 'PR', 'PW', 'MH', 'VI')
-
-        last_e = None
-
-        for country in countries:
-            try:
-                # Authorization generation algorithm is reverse engineered from:
-                # https://www.sonycrackle.com/static/js/main.ea93451f.chunk.js
-                media_detail_url = 'https://web-api-us.crackle.com/Service.svc/details/media/%s/%s?disableProtocols=true' % (video_id, country)
-                timestamp = time.strftime('%Y%m%d%H%M', time.gmtime())
-                h = hmac.new(b'IGSLUQCBDFHEOIFM', '|'.join([media_detail_url, timestamp]).encode(), hashlib.sha1).hexdigest().upper()
-                media = self._download_json(
-                    media_detail_url, video_id, 'Downloading media JSON as %s' % country,
-                    'Unable to download media JSON', headers={
-                        'Accept': 'application/json',
-                        'Authorization': '|'.join([h, timestamp, '117', '1']),
-                    })
-            except ExtractorError as e:
-                # 401 means geo restriction, trying next country
-                if isinstance(e.cause, compat_HTTPError) and e.cause.code == 401:
-                    last_e = e
-                    continue
-                raise
-
-            media_urls = media.get('MediaURLs')
-            if not media_urls or not isinstance(media_urls, list):
-                continue
-
-            title = media['Title']
-
-            formats = []
-            for e in media['MediaURLs']:
-                if e.get('UseDRM') is True:
-                    continue
-                format_url = url_or_none(e.get('Path'))
-                if not format_url:
-                    continue
-                ext = determine_ext(format_url)
-                if ext == 'm3u8':
-                    formats.extend(self._extract_m3u8_formats(
-                        format_url, video_id, 'mp4', entry_protocol='m3u8_native',
-                        m3u8_id='hls', fatal=False))
-                elif ext == 'mpd':
-                    formats.extend(self._extract_mpd_formats(
-                        format_url, video_id, mpd_id='dash', fatal=False))
-                elif format_url.endswith('.ism/Manifest'):
-                    formats.extend(self._extract_ism_formats(
-                        format_url, video_id, ism_id='mss', fatal=False))
-                else:
-                    mfs_path = e.get('Type')
-                    mfs_info = self._MEDIA_FILE_SLOTS.get(mfs_path)
-                    if not mfs_info:
-                        continue
-                    formats.append({
-                        'url': format_url,
-                        'format_id': 'http-' + mfs_path.split('.')[0],
-                        'width': mfs_info['width'],
-                        'height': mfs_info['height'],
-                    })
-            self._sort_formats(formats)
-
-            description = media.get('Description')
-            duration = int_or_none(media.get(
-                'DurationInSeconds')) or parse_duration(media.get('Duration'))
-            view_count = int_or_none(media.get('CountViews'))
-            average_rating = float_or_none(media.get('UserRating'))
-            age_limit = parse_age_limit(media.get('Rating'))
-            genre = media.get('Genre')
-            release_year = int_or_none(media.get('ReleaseYear'))
-            creator = media.get('Directors')
-            artist = media.get('Cast')
-
-            if media.get('MediaTypeDisplayValue') == 'Full Episode':
-                series = media.get('ShowName')
-                episode = title
-                season_number = int_or_none(media.get('Season'))
-                episode_number = int_or_none(media.get('Episode'))
-            else:
-                series = episode = season_number = episode_number = None
-
-            subtitles = {}
-            cc_files = media.get('ClosedCaptionFiles')
-            if isinstance(cc_files, list):
-                for cc_file in cc_files:
-                    if not isinstance(cc_file, dict):
-                        continue
-                    cc_url = url_or_none(cc_file.get('Path'))
-                    if not cc_url:
-                        continue
-                    lang = cc_file.get('Locale') or 'en'
-                    subtitles.setdefault(lang, []).append({'url': cc_url})
-
-            thumbnails = []
-            images = media.get('Images')
-            if isinstance(images, list):
-                for image_key, image_url in images.items():
-                    mobj = re.search(r'Img_(\d+)[xX](\d+)', image_key)
-                    if not mobj:
-                        continue
-                    thumbnails.append({
-                        'url': image_url,
-                        'width': int(mobj.group(1)),
-                        'height': int(mobj.group(2)),
-                    })
-
-            return {
-                'id': video_id,
-                'title': title,
-                'description': description,
-                'duration': duration,
-                'view_count': view_count,
-                'average_rating': average_rating,
-                'age_limit': age_limit,
-                'genre': genre,
-                'creator': creator,
-                'artist': artist,
-                'release_year': release_year,
-                'series': series,
-                'episode': episode,
-                'season_number': season_number,
-                'episode_number': episode_number,
-                'thumbnails': thumbnails,
-                'subtitles': subtitles,
-                'formats': formats,
-            }
-
-        raise last_e
-=======
         config_doc = self._download_xml(
             'http://legacyweb-us.crackle.com/flash/QueryReferrer.ashx?site=16',
             video_id, 'Downloading config')
@@ -277,5 +138,4 @@
             'thumbnails': thumbnails,
             'subtitles': subtitles,
             'formats': formats,
-        }
->>>>>>> 5f58f8b8
+        }