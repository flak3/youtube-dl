--- conflicted
+++ resolved
@@ -284,7 +284,7 @@
         """Download to a filename using the info from info_dict
         Return True on success and False otherwise
         """
-<<<<<<< HEAD
+
         nooverwrites_and_exists = (
             self.params.get('nooverwrites', False)
             and os.path.exists(encodeFilename(filename))
@@ -296,12 +296,6 @@
             and not self.params.get('nopart', False)
         )
 
-=======
-        sleep_interval = self.params.get('sleepinterval', 0)
-        if sleep_interval > 0:
-            self.to_screen(u'[download] Sleeping %d seconds...' %sleep_interval)
-            time.sleep(sleep_interval)
->>>>>>> ca7a9c1b
         # Check file already present
         if filename != '-' and nooverwrites_and_exists or continuedl_and_exists:
             self.report_file_already_downloaded(filename)
@@ -312,6 +306,11 @@
             })
             return True
 
+        sleep_interval = self.params.get('sleep_interval')
+        if sleep_interval:
+            self.to_screen('[download] Sleeping %s seconds...' % sleep_interval)
+            time.sleep(sleep_interval)
+
         return self.real_download(filename, info_dict)
 
     def real_download(self, filename, info_dict):
