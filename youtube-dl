#!/usr/bin/env python
# -*- coding: utf-8 -*-
# Author: Ricardo Garcia Gonzalez
# Author: Danny Colligan
# Author: Benjamin Johnson
# Author: Vasyl' Vavrychuk
# Author: Witold Baryluk
# Author: Paweł Paprota
# Author: Gergely Imreh
# Author: Philipp Hagemeister <phihag@phihag.de>
# License: Public domain code
import cookielib
import datetime
import gzip
import htmlentitydefs
import httplib
import locale
import math
import netrc
import os
import os.path
import re
import socket
import string
import subprocess
import sys
import time
import urllib
import urllib2
import warnings
import zlib

if os.name == 'nt':
	import ctypes

try:
	import email.utils
except ImportError: # Python 2.4
	import email.Utils
try:
	import cStringIO as StringIO
except ImportError:
	import StringIO

# parse_qs was moved from the cgi module to the urlparse module recently.
try:
	from urlparse import parse_qs
except ImportError:
	from cgi import parse_qs

try:
	import lxml.etree
except ImportError: # Python < 2.6
	pass # Handled below

std_headers = {
	'User-Agent': 'Mozilla/5.0 (X11; Linux x86_64; rv:5.0.1) Gecko/20100101 Firefox/5.0.1',
	'Accept-Charset': 'ISO-8859-1,utf-8;q=0.7,*;q=0.7',
	'Accept': 'text/html,application/xhtml+xml,application/xml;q=0.9,*/*;q=0.8',
	'Accept-Encoding': 'gzip, deflate',
	'Accept-Language': 'en-us,en;q=0.5',
}

simple_title_chars = string.ascii_letters.decode('ascii') + string.digits.decode('ascii')

try:
	import json
except ImportError: # Python <2.6, use trivialjson (https://github.com/phihag/trivialjson):
	import re
	class json(object):
		@staticmethod
		def loads(s):
			s = s.decode('UTF-8')
			def raiseError(msg, i):
				raise ValueError(msg + ' at position ' + str(i) + ' of ' + repr(s) + ': ' + repr(s[i:]))
			def skipSpace(i, expectMore=True):
				while i < len(s) and s[i] in ' \t\r\n':
					i += 1
				if expectMore:
					if i >= len(s):
						raiseError('Premature end', i)
				return i
			def decodeEscape(match):
				esc = match.group(1)
				_STATIC = {
					'"': '"',
					'\\': '\\',
					'/': '/',
					'b': unichr(0x8),
					'f': unichr(0xc),
					'n': '\n',
					'r': '\r',
					't': '\t',
				}
				if esc in _STATIC:
					return _STATIC[esc]
				if esc[0] == 'u':
					if len(esc) == 1+4:
						return unichr(int(esc[1:5], 16))
					if len(esc) == 5+6 and esc[5:7] == '\\u':
						hi = int(esc[1:5], 16)
						low = int(esc[7:11], 16)
						return unichr((hi - 0xd800) * 0x400 + low - 0xdc00 + 0x10000)
				raise ValueError('Unknown escape ' + str(esc))
			def parseString(i):
				i += 1
				e = i
				while True:
					e = s.index('"', e)
					bslashes = 0
					while s[e-bslashes-1] == '\\':
						bslashes += 1
					if bslashes % 2 == 1:
						e += 1
						continue
					break
				rexp = re.compile(r'\\(u[dD][89aAbB][0-9a-fA-F]{2}\\u[0-9a-fA-F]{4}|u[0-9a-fA-F]{4}|.|$)')
				stri = rexp.sub(decodeEscape, s[i:e])
				return (e+1,stri)
			def parseObj(i):
				i += 1
				res = {}
				i = skipSpace(i)
				if s[i] == '}': # Empty dictionary
					return (i+1,res)
				while True:
					if s[i] != '"':
						raiseError('Expected a string object key', i)
					i,key = parseString(i)
					i = skipSpace(i)
					if i >= len(s) or s[i] != ':':
						raiseError('Expected a colon', i)
					i,val = parse(i+1)
					res[key] = val
					i = skipSpace(i)
					if s[i] == '}':
						return (i+1, res)
					if s[i] != ',':
						raiseError('Expected comma or closing curly brace', i)
					i = skipSpace(i+1)
			def parseArray(i):
				res = []
				i = skipSpace(i+1)
				if s[i] == ']': # Empty array
					return (i+1,res)
				while True:
					i,val = parse(i)
					res.append(val)
					i = skipSpace(i) # Raise exception if premature end
					if s[i] == ']':
						return (i+1, res)
					if s[i] != ',':
						raiseError('Expected a comma or closing bracket', i)
					i = skipSpace(i+1)
			def parseDiscrete(i):
				for k,v in {'true': True, 'false': False, 'null': None}.items():
					if s.startswith(k, i):
						return (i+len(k), v)
				raiseError('Not a boolean (or null)', i)
			def parseNumber(i):
				mobj = re.match('^(-?(0|[1-9][0-9]*)(\.[0-9]*)?([eE][+-]?[0-9]+)?)', s[i:])
				if mobj is None:
					raiseError('Not a number', i)
				nums = mobj.group(1)
				if '.' in nums or 'e' in nums or 'E' in nums:
					return (i+len(nums), float(nums))
				return (i+len(nums), int(nums))
			CHARMAP = {'{': parseObj, '[': parseArray, '"': parseString, 't': parseDiscrete, 'f': parseDiscrete, 'n': parseDiscrete}
			def parse(i):
				i = skipSpace(i)
				i,res = CHARMAP.get(s[i], parseNumber)(i)
				i = skipSpace(i, False)
				return (i,res)
			i,res = parse(0)
			if i < len(s):
				raise ValueError('Extra data at end of input (index ' + str(i) + ' of ' + repr(s) + ': ' + repr(s[i:]) + ')')
			return res

def preferredencoding():
	"""Get preferred encoding.

	Returns the best encoding scheme for the system, based on
	locale.getpreferredencoding() and some further tweaks.
	"""
	def yield_preferredencoding():
		try:
			pref = locale.getpreferredencoding()
			u'TEST'.encode(pref)
		except:
			pref = 'UTF-8'
		while True:
			yield pref
	return yield_preferredencoding().next()

def htmlentity_transform(matchobj):
	"""Transforms an HTML entity to a Unicode character.

	This function receives a match object and is intended to be used with
	the re.sub() function.
	"""
	entity = matchobj.group(1)

	# Known non-numeric HTML entity
	if entity in htmlentitydefs.name2codepoint:
		return unichr(htmlentitydefs.name2codepoint[entity])

	# Unicode character
	mobj = re.match(ur'(?u)#(x?\d+)', entity)
	if mobj is not None:
		numstr = mobj.group(1)
		if numstr.startswith(u'x'):
			base = 16
			numstr = u'0%s' % numstr
		else:
			base = 10
		return unichr(long(numstr, base))

	# Unknown entity in name, return its literal representation
	return (u'&%s;' % entity)

def sanitize_title(utitle):
	"""Sanitizes a video title so it could be used as part of a filename."""
	utitle = re.sub(ur'(?u)&(.+?);', htmlentity_transform, utitle)
	return utitle.replace(unicode(os.sep), u'%')

def sanitize_open(filename, open_mode):
	"""Try to open the given filename, and slightly tweak it if this fails.

	Attempts to open the given filename. If this fails, it tries to change
	the filename slightly, step by step, until it's either able to open it
	or it fails and raises a final exception, like the standard open()
	function.

	It returns the tuple (stream, definitive_file_name).
	"""
	try:
		if filename == u'-':
			if sys.platform == 'win32':
				import msvcrt
				msvcrt.setmode(sys.stdout.fileno(), os.O_BINARY)
			return (sys.stdout, filename)
		stream = open(filename, open_mode)
		return (stream, filename)
	except (IOError, OSError), err:
		# In case of error, try to remove win32 forbidden chars
		filename = re.sub(ur'[/<>:"\|\?\*]', u'#', filename)

		# An exception here should be caught in the caller
		stream = open(filename, open_mode)
		return (stream, filename)

def timeconvert(timestr):
    """Convert RFC 2822 defined time string into system timestamp"""
    timestamp = None
    timetuple = email.utils.parsedate_tz(timestr)
    if timetuple is not None:
        timestamp = email.utils.mktime_tz(timetuple)
    return timestamp

class DownloadError(Exception):
	"""Download Error exception.

	This exception may be thrown by FileDownloader objects if they are not
	configured to continue on errors. They will contain the appropriate
	error message.
	"""
	pass

class SameFileError(Exception):
	"""Same File exception.

	This exception will be thrown by FileDownloader objects if they detect
	multiple files would have to be downloaded to the same file on disk.
	"""
	pass

class PostProcessingError(Exception):
	"""Post Processing exception.

	This exception may be raised by PostProcessor's .run() method to
	indicate an error in the postprocessing task.
	"""
	pass

class UnavailableVideoError(Exception):
	"""Unavailable Format exception.

	This exception will be thrown when a video is requested
	in a format that is not available for that video.
	"""
	pass

class ContentTooShortError(Exception):
	"""Content Too Short exception.

	This exception may be raised by FileDownloader objects when a file they
	download is too small for what the server announced first, indicating
	the connection was probably interrupted.
	"""
	# Both in bytes
	downloaded = None
	expected = None

	def __init__(self, downloaded, expected):
		self.downloaded = downloaded
		self.expected = expected

class YoutubeDLHandler(urllib2.HTTPHandler):
	"""Handler for HTTP requests and responses.

	This class, when installed with an OpenerDirector, automatically adds
	the standard headers to every HTTP request and handles gzipped and
	deflated responses from web servers. If compression is to be avoided in
	a particular request, the original request in the program code only has
	to include the HTTP header "Youtubedl-No-Compression", which will be
	removed before making the real request.
	
	Part of this code was copied from:

	  http://techknack.net/python-urllib2-handlers/
	  
	Andrew Rowls, the author of that code, agreed to release it to the
	public domain.
	"""

	@staticmethod
	def deflate(data):
		try:
			return zlib.decompress(data, -zlib.MAX_WBITS)
		except zlib.error:
			return zlib.decompress(data)
	
	@staticmethod
	def addinfourl_wrapper(stream, headers, url, code):
		if hasattr(urllib2.addinfourl, 'getcode'):
			return urllib2.addinfourl(stream, headers, url, code)
		ret = urllib2.addinfourl(stream, headers, url)
		ret.code = code
		return ret
	
	def http_request(self, req):
		for h in std_headers:
			if h in req.headers:
				del req.headers[h]
			req.add_header(h, std_headers[h])
		if 'Youtubedl-no-compression' in req.headers:
			if 'Accept-encoding' in req.headers:
				del req.headers['Accept-encoding']
			del req.headers['Youtubedl-no-compression']
		return req

	def http_response(self, req, resp):
		old_resp = resp
		# gzip
		if resp.headers.get('Content-encoding', '') == 'gzip':
			gz = gzip.GzipFile(fileobj=StringIO.StringIO(resp.read()), mode='r')
			resp = self.addinfourl_wrapper(gz, old_resp.headers, old_resp.url, old_resp.code)
			resp.msg = old_resp.msg
		# deflate
		if resp.headers.get('Content-encoding', '') == 'deflate':
			gz = StringIO.StringIO(self.deflate(resp.read()))
			resp = self.addinfourl_wrapper(gz, old_resp.headers, old_resp.url, old_resp.code)
			resp.msg = old_resp.msg
		return resp

class FileDownloader(object):
	"""File Downloader class.

	File downloader objects are the ones responsible of downloading the
	actual video file and writing it to disk if the user has requested
	it, among some other tasks. In most cases there should be one per
	program. As, given a video URL, the downloader doesn't know how to
	extract all the needed information, task that InfoExtractors do, it
	has to pass the URL to one of them.

	For this, file downloader objects have a method that allows
	InfoExtractors to be registered in a given order. When it is passed
	a URL, the file downloader handles it to the first InfoExtractor it
	finds that reports being able to handle it. The InfoExtractor extracts
	all the information about the video or videos the URL refers to, and
	asks the FileDownloader to process the video information, possibly
	downloading the video.

	File downloaders accept a lot of parameters. In order not to saturate
	the object constructor with arguments, it receives a dictionary of
	options instead. These options are available through the params
	attribute for the InfoExtractors to use. The FileDownloader also
	registers itself as the downloader in charge for the InfoExtractors
	that are added to it, so this is a "mutual registration".

	Available options:

	username:         Username for authentication purposes.
	password:         Password for authentication purposes.
	usenetrc:         Use netrc for authentication instead.
	quiet:            Do not print messages to stdout.
	forceurl:         Force printing final URL.
	forcetitle:       Force printing title.
	forcethumbnail:   Force printing thumbnail URL.
	forcedescription: Force printing description.
	forcefilename:    Force printing final filename.
	simulate:         Do not download the video files.
	format:           Video format code.
	format_limit:     Highest quality format to try.
	outtmpl:          Template for output names.
	ignoreerrors:     Do not stop on download errors.
	ratelimit:        Download speed limit, in bytes/sec.
	nooverwrites:     Prevent overwriting files.
	retries:          Number of times to retry for HTTP error 5xx
	continuedl:       Try to continue downloads if possible.
	noprogress:       Do not print the progress bar.
	playliststart:    Playlist item to start at.
	playlistend:      Playlist item to end at.
	logtostderr:      Log messages to stderr instead of stdout.
	consoletitle:     Display progress in console window's titlebar.
	nopart:           Do not use temporary .part files.
	updatetime:       Use the Last-modified header to set output file timestamps.
	writedescription: Write the video description to a .description file
	writeinfojson:    Write the video description to a .info.json file
	"""

	params = None
	_ies = []
	_pps = []
	_download_retcode = None
	_num_downloads = None
	_screen_file = None

	def __init__(self, params):
		"""Create a FileDownloader object with the given options."""
		self._ies = []
		self._pps = []
		self._download_retcode = 0
		self._num_downloads = 0
		self._screen_file = [sys.stdout, sys.stderr][params.get('logtostderr', False)]
		self.params = params

	@staticmethod
	def pmkdir(filename):
		"""Create directory components in filename. Similar to Unix "mkdir -p"."""
		components = filename.split(os.sep)
		aggregate = [os.sep.join(components[0:x]) for x in xrange(1, len(components))]
		aggregate = ['%s%s' % (x, os.sep) for x in aggregate] # Finish names with separator
		for dir in aggregate:
			if not os.path.exists(dir):
				os.mkdir(dir)

	@staticmethod
	def format_bytes(bytes):
		if bytes is None:
			return 'N/A'
		if type(bytes) is str:
			bytes = float(bytes)
		if bytes == 0.0:
			exponent = 0
		else:
			exponent = long(math.log(bytes, 1024.0))
		suffix = 'bkMGTPEZY'[exponent]
		converted = float(bytes) / float(1024**exponent)
		return '%.2f%s' % (converted, suffix)

	@staticmethod
	def calc_percent(byte_counter, data_len):
		if data_len is None:
			return '---.-%'
		return '%6s' % ('%3.1f%%' % (float(byte_counter) / float(data_len) * 100.0))

	@staticmethod
	def calc_eta(start, now, total, current):
		if total is None:
			return '--:--'
		dif = now - start
		if current == 0 or dif < 0.001: # One millisecond
			return '--:--'
		rate = float(current) / dif
		eta = long((float(total) - float(current)) / rate)
		(eta_mins, eta_secs) = divmod(eta, 60)
		if eta_mins > 99:
			return '--:--'
		return '%02d:%02d' % (eta_mins, eta_secs)

	@staticmethod
	def calc_speed(start, now, bytes):
		dif = now - start
		if bytes == 0 or dif < 0.001: # One millisecond
			return '%10s' % '---b/s'
		return '%10s' % ('%s/s' % FileDownloader.format_bytes(float(bytes) / dif))

	@staticmethod
	def best_block_size(elapsed_time, bytes):
		new_min = max(bytes / 2.0, 1.0)
		new_max = min(max(bytes * 2.0, 1.0), 4194304) # Do not surpass 4 MB
		if elapsed_time < 0.001:
			return long(new_max)
		rate = bytes / elapsed_time
		if rate > new_max:
			return long(new_max)
		if rate < new_min:
			return long(new_min)
		return long(rate)

	@staticmethod
	def parse_bytes(bytestr):
		"""Parse a string indicating a byte quantity into a long integer."""
		matchobj = re.match(r'(?i)^(\d+(?:\.\d+)?)([kMGTPEZY]?)$', bytestr)
		if matchobj is None:
			return None
		number = float(matchobj.group(1))
		multiplier = 1024.0 ** 'bkmgtpezy'.index(matchobj.group(2).lower())
		return long(round(number * multiplier))

	def add_info_extractor(self, ie):
		"""Add an InfoExtractor object to the end of the list."""
		self._ies.append(ie)
		ie.set_downloader(self)

	def add_post_processor(self, pp):
		"""Add a PostProcessor object to the end of the chain."""
		self._pps.append(pp)
		pp.set_downloader(self)

	def to_screen(self, message, skip_eol=False, ignore_encoding_errors=False):
		"""Print message to stdout if not in quiet mode."""
		try:
			if not self.params.get('quiet', False):
				terminator = [u'\n', u''][skip_eol]
				print >>self._screen_file, (u'%s%s' % (message, terminator)).encode(preferredencoding()),
			self._screen_file.flush()
		except (UnicodeEncodeError), err:
			if not ignore_encoding_errors:
				raise

	def to_stderr(self, message):
		"""Print message to stderr."""
		print >>sys.stderr, message.encode(preferredencoding())

	def to_cons_title(self, message):
		"""Set console/terminal window title to message."""
		if not self.params.get('consoletitle', False):
			return
		if os.name == 'nt' and ctypes.windll.kernel32.GetConsoleWindow():
			# c_wchar_p() might not be necessary if `message` is
			# already of type unicode()
			ctypes.windll.kernel32.SetConsoleTitleW(ctypes.c_wchar_p(message))
		elif 'TERM' in os.environ:
			sys.stderr.write('\033]0;%s\007' % message.encode(preferredencoding()))

	def fixed_template(self):
		"""Checks if the output template is fixed."""
		return (re.search(ur'(?u)%\(.+?\)s', self.params['outtmpl']) is None)

	def trouble(self, message=None):
		"""Determine action to take when a download problem appears.

		Depending on if the downloader has been configured to ignore
		download errors or not, this method may throw an exception or
		not when errors are found, after printing the message.
		"""
		if message is not None:
			self.to_stderr(message)
		if not self.params.get('ignoreerrors', False):
			raise DownloadError(message)
		self._download_retcode = 1

	def slow_down(self, start_time, byte_counter):
		"""Sleep if the download speed is over the rate limit."""
		rate_limit = self.params.get('ratelimit', None)
		if rate_limit is None or byte_counter == 0:
			return
		now = time.time()
		elapsed = now - start_time
		if elapsed <= 0.0:
			return
		speed = float(byte_counter) / elapsed
		if speed > rate_limit:
			time.sleep((byte_counter - rate_limit * (now - start_time)) / rate_limit)

	def temp_name(self, filename):
		"""Returns a temporary filename for the given filename."""
		if self.params.get('nopart', False) or filename == u'-' or \
				(os.path.exists(filename) and not os.path.isfile(filename)):
			return filename
		return filename + u'.part'

	def undo_temp_name(self, filename):
		if filename.endswith(u'.part'):
			return filename[:-len(u'.part')]
		return filename

	def try_rename(self, old_filename, new_filename):
		try:
			if old_filename == new_filename:
				return
			os.rename(old_filename, new_filename)
		except (IOError, OSError), err:
			self.trouble(u'ERROR: unable to rename file')
	
	def try_utime(self, filename, last_modified_hdr):
		"""Try to set the last-modified time of the given file."""
		if last_modified_hdr is None:
			return
		if not os.path.isfile(filename):
			return
		timestr = last_modified_hdr
		if timestr is None:
			return
		filetime = timeconvert(timestr)
		if filetime is None:
			return
		try:
			os.utime(filename,(time.time(), filetime))
		except:
			pass

	def report_writedescription(self, descfn):
		""" Report that the description file is being written """
		self.to_screen(u'[info] Writing video description to: %s' % descfn, ignore_encoding_errors=True)

	def report_writeinfojson(self, infofn):
		""" Report that the metadata file has been written """
		self.to_screen(u'[info] Video description metadata as JSON to: %s' % infofn, ignore_encoding_errors=True)

	def report_destination(self, filename):
		"""Report destination filename."""
		self.to_screen(u'[download] Destination: %s' % filename, ignore_encoding_errors=True)

	def report_progress(self, percent_str, data_len_str, speed_str, eta_str):
		"""Report download progress."""
		if self.params.get('noprogress', False):
			return
		self.to_screen(u'\r[download] %s of %s at %s ETA %s' %
				(percent_str, data_len_str, speed_str, eta_str), skip_eol=True)
		self.to_cons_title(u'youtube-dl - %s of %s at %s ETA %s' %
				(percent_str.strip(), data_len_str.strip(), speed_str.strip(), eta_str.strip()))

	def report_resuming_byte(self, resume_len):
		"""Report attempt to resume at given byte."""
		self.to_screen(u'[download] Resuming download at byte %s' % resume_len)

	def report_retry(self, count, retries):
		"""Report retry in case of HTTP error 5xx"""
		self.to_screen(u'[download] Got server HTTP error. Retrying (attempt %d of %d)...' % (count, retries))

	def report_file_already_downloaded(self, file_name):
		"""Report file has already been fully downloaded."""
		try:
			self.to_screen(u'[download] %s has already been downloaded' % file_name)
		except (UnicodeEncodeError), err:
			self.to_screen(u'[download] The file has already been downloaded')

	def report_unable_to_resume(self):
		"""Report it was impossible to resume download."""
		self.to_screen(u'[download] Unable to resume')

	def report_finish(self):
		"""Report download finished."""
		if self.params.get('noprogress', False):
			self.to_screen(u'[download] Download completed')
		else:
			self.to_screen(u'')

	def increment_downloads(self):
		"""Increment the ordinal that assigns a number to each file."""
		self._num_downloads += 1

	def prepare_filename(self, info_dict):
		"""Generate the output filename."""
		try:
			template_dict = dict(info_dict)
			template_dict['epoch'] = unicode(long(time.time()))
			template_dict['autonumber'] = unicode('%05d' % self._num_downloads)
			filename = self.params['outtmpl'] % template_dict
			return filename
		except (ValueError, KeyError), err:
			self.trouble(u'ERROR: invalid system charset or erroneous output template')
			return None

	def process_info(self, info_dict):
		"""Process a single dictionary returned by an InfoExtractor."""
		filename = self.prepare_filename(info_dict)
		# Do nothing else if in simulate mode
		if self.params.get('simulate', False):
			# Forced printings
			if self.params.get('forcetitle', False):
				print info_dict['title'].encode(preferredencoding(), 'xmlcharrefreplace')
			if self.params.get('forceurl', False):
				print info_dict['url'].encode(preferredencoding(), 'xmlcharrefreplace')
			if self.params.get('forcethumbnail', False) and 'thumbnail' in info_dict:
				print info_dict['thumbnail'].encode(preferredencoding(), 'xmlcharrefreplace')
			if self.params.get('forcedescription', False) and 'description' in info_dict:
				print info_dict['description'].encode(preferredencoding(), 'xmlcharrefreplace')
			if self.params.get('forcefilename', False) and filename is not None:
				print filename.encode(preferredencoding(), 'xmlcharrefreplace')

			return

		if filename is None:
			return
		if self.params.get('nooverwrites', False) and os.path.exists(filename):
			self.to_stderr(u'WARNING: file exists and will be skipped')
			return

		try:
			self.pmkdir(filename)
		except (OSError, IOError), err:
			self.trouble(u'ERROR: unable to create directories: %s' % str(err))
			return

		if self.params.get('writedescription', False):
			try:
				descfn = filename + '.description'
				self.report_writedescription(descfn)
				descfile = open(descfn, 'wb')
				try:
					descfile.write(info_dict['description'].encode('utf-8'))
				finally:
					descfile.close()
			except (OSError, IOError):
				self.trouble(u'ERROR: Cannot write description file: %s' % str(descfn))
				return

		if self.params.get('writeinfojson', False):
			infofn = filename + '.info.json'
			self.report_writeinfojson(infofn)
			try:
				json.dump
			except (NameError,AttributeError):
				self.trouble(u'ERROR: No JSON encoder found. Update to Python 2.6+, setup a json module, or leave out --write-info-json.')
				return
			try:
				infof = open(infofn, 'wb')
				try:
					json.dump(info_dict, infof)
				finally:
					infof.close()
			except (OSError, IOError):
				self.trouble(u'ERROR: Cannot write metadata to JSON file: %s' % str(infofn))
				return

		try:
			success = self._do_download(filename, info_dict['url'].encode('utf-8'), info_dict.get('player_url', None))
		except (OSError, IOError), err:
			raise UnavailableVideoError
		except (urllib2.URLError, httplib.HTTPException, socket.error), err:
			self.trouble(u'ERROR: unable to download video data: %s' % str(err))
			return
		except (ContentTooShortError, ), err:
			self.trouble(u'ERROR: content too short (expected %s bytes and served %s)' % (err.expected, err.downloaded))
			return

		if success:
			try:
				self.post_process(filename, info_dict)
			except (PostProcessingError), err:
				self.trouble(u'ERROR: postprocessing: %s' % str(err))
				return

	def download(self, url_list):
		"""Download a given list of URLs."""
		if len(url_list) > 1 and self.fixed_template():
			raise SameFileError(self.params['outtmpl'])

		for url in url_list:
			suitable_found = False
			for ie in self._ies:
				# Go to next InfoExtractor if not suitable
				if not ie.suitable(url):
					continue

				# Suitable InfoExtractor found
				suitable_found = True

				# Extract information from URL and process it
				ie.extract(url)

				# Suitable InfoExtractor had been found; go to next URL
				break

			if not suitable_found:
				self.trouble(u'ERROR: no suitable InfoExtractor: %s' % url)

		return self._download_retcode

	def post_process(self, filename, ie_info):
		"""Run the postprocessing chain on the given file."""
		info = dict(ie_info)
		info['filepath'] = filename
		for pp in self._pps:
			info = pp.run(info)
			if info is None:
				break

	def _download_with_rtmpdump(self, filename, url, player_url):
		self.report_destination(filename)
		tmpfilename = self.temp_name(filename)

		# Check for rtmpdump first
		try:
			subprocess.call(['rtmpdump', '-h'], stdout=(file(os.path.devnull, 'w')), stderr=subprocess.STDOUT)
		except (OSError, IOError):
			self.trouble(u'ERROR: RTMP download detected but "rtmpdump" could not be run')
			return False

		# Download using rtmpdump. rtmpdump returns exit code 2 when
		# the connection was interrumpted and resuming appears to be
		# possible. This is part of rtmpdump's normal usage, AFAIK.
		basic_args = ['rtmpdump', '-q'] + [[], ['-W', player_url]][player_url is not None] + ['-r', url, '-o', tmpfilename]
		retval = subprocess.call(basic_args + [[], ['-e', '-k', '1']][self.params.get('continuedl', False)])
		while retval == 2 or retval == 1:
			prevsize = os.path.getsize(tmpfilename)
			self.to_screen(u'\r[rtmpdump] %s bytes' % prevsize, skip_eol=True)
			time.sleep(5.0) # This seems to be needed
			retval = subprocess.call(basic_args + ['-e'] + [[], ['-k', '1']][retval == 1])
			cursize = os.path.getsize(tmpfilename)
			if prevsize == cursize and retval == 1:
				break
		if retval == 0:
			self.to_screen(u'\r[rtmpdump] %s bytes' % os.path.getsize(tmpfilename))
			self.try_rename(tmpfilename, filename)
			return True
		else:
			self.trouble(u'\nERROR: rtmpdump exited with code %d' % retval)
			return False

	def _do_download(self, filename, url, player_url):
		# Check file already present
		if self.params.get('continuedl', False) and os.path.isfile(filename) and not self.params.get('nopart', False):
			self.report_file_already_downloaded(filename)
			return True

		# Attempt to download using rtmpdump
		if url.startswith('rtmp'):
			return self._download_with_rtmpdump(filename, url, player_url)

		tmpfilename = self.temp_name(filename)
		stream = None
		open_mode = 'wb'

		# Do not include the Accept-Encoding header
		headers = {'Youtubedl-no-compression': 'True'}
		basic_request = urllib2.Request(url, None, headers)
		request = urllib2.Request(url, None, headers)

		# Establish possible resume length
		if os.path.isfile(tmpfilename):
			resume_len = os.path.getsize(tmpfilename)
		else:
			resume_len = 0

		# Request parameters in case of being able to resume
		if self.params.get('continuedl', False) and resume_len != 0:
			self.report_resuming_byte(resume_len)
			request.add_header('Range','bytes=%d-' % resume_len)
			open_mode = 'ab'

		count = 0
		retries = self.params.get('retries', 0)
		while count <= retries:
			# Establish connection
			try:
				data = urllib2.urlopen(request)
				break
			except (urllib2.HTTPError, ), err:
				if (err.code < 500 or err.code >= 600) and err.code != 416:
					# Unexpected HTTP error
					raise
				elif err.code == 416:
					# Unable to resume (requested range not satisfiable)
					try:
						# Open the connection again without the range header
						data = urllib2.urlopen(basic_request)
						content_length = data.info()['Content-Length']
					except (urllib2.HTTPError, ), err:
						if err.code < 500 or err.code >= 600:
							raise
					else:
						# Examine the reported length
						if (content_length is not None and
						    (resume_len - 100 < long(content_length) < resume_len + 100)):
							# The file had already been fully downloaded.
							# Explanation to the above condition: in issue #175 it was revealed that
							# YouTube sometimes adds or removes a few bytes from the end of the file,
							# changing the file size slightly and causing problems for some users. So
							# I decided to implement a suggested change and consider the file
							# completely downloaded if the file size differs less than 100 bytes from
							# the one in the hard drive.
							self.report_file_already_downloaded(filename)
							self.try_rename(tmpfilename, filename)
							return True
						else:
							# The length does not match, we start the download over
							self.report_unable_to_resume()
							open_mode = 'wb'
							break
			# Retry
			count += 1
			if count <= retries:
				self.report_retry(count, retries)

		if count > retries:
			self.trouble(u'ERROR: giving up after %s retries' % retries)
			return False

		data_len = data.info().get('Content-length', None)
		if data_len is not None:
			data_len = long(data_len) + resume_len
		data_len_str = self.format_bytes(data_len)
		byte_counter = 0 + resume_len
		block_size = 1024
		start = time.time()
		while True:
			# Download and write
			before = time.time()
			data_block = data.read(block_size)
			after = time.time()
			if len(data_block) == 0:
				break
			byte_counter += len(data_block)

			# Open file just in time
			if stream is None:
				try:
					(stream, tmpfilename) = sanitize_open(tmpfilename, open_mode)
					filename = self.undo_temp_name(tmpfilename)
					self.report_destination(filename)
				except (OSError, IOError), err:
					self.trouble(u'ERROR: unable to open for writing: %s' % str(err))
					return False
			try:
				stream.write(data_block)
			except (IOError, OSError), err:
				self.trouble(u'\nERROR: unable to write data: %s' % str(err))
				return False
			block_size = self.best_block_size(after - before, len(data_block))

			# Progress message
			percent_str = self.calc_percent(byte_counter, data_len)
			eta_str = self.calc_eta(start, time.time(), data_len - resume_len, byte_counter - resume_len)
			speed_str = self.calc_speed(start, time.time(), byte_counter - resume_len)
			self.report_progress(percent_str, data_len_str, speed_str, eta_str)

			# Apply rate limit
			self.slow_down(start, byte_counter - resume_len)

		stream.close()
		self.report_finish()
		if data_len is not None and byte_counter != data_len:
			raise ContentTooShortError(byte_counter, long(data_len))
		self.try_rename(tmpfilename, filename)

		# Update file modification time
		if self.params.get('updatetime', True):
			self.try_utime(filename, data.info().get('last-modified', None))

		return True

class InfoExtractor(object):
	"""Information Extractor class.

	Information extractors are the classes that, given a URL, extract
	information from the video (or videos) the URL refers to. This
	information includes the real video URL, the video title and simplified
	title, author and others. The information is stored in a dictionary
	which is then passed to the FileDownloader. The FileDownloader
	processes this information possibly downloading the video to the file
	system, among other possible outcomes. The dictionaries must include
	the following fields:

	id:		Video identifier.
	url:		Final video URL.
	uploader:	Nickname of the video uploader.
	title:		Literal title.
	stitle:		Simplified title.
	ext:		Video filename extension.
	format:		Video format.
	player_url:	SWF Player URL (may be None).

	The following fields are optional. Their primary purpose is to allow
	youtube-dl to serve as the backend for a video search function, such
	as the one in youtube2mp3.  They are only used when their respective
	forced printing functions are called:

	thumbnail:	Full URL to a video thumbnail image.
	description:	One-line video description.

	Subclasses of this one should re-define the _real_initialize() and
	_real_extract() methods, as well as the suitable() static method.
	Probably, they should also be instantiated and added to the main
	downloader.
	"""

	_ready = False
	_downloader = None

	def __init__(self, downloader=None):
		"""Constructor. Receives an optional downloader."""
		self._ready = False
		self.set_downloader(downloader)

	@staticmethod
	def suitable(url):
		"""Receives a URL and returns True if suitable for this IE."""
		return False

	def initialize(self):
		"""Initializes an instance (authentication, etc)."""
		if not self._ready:
			self._real_initialize()
			self._ready = True

	def extract(self, url):
		"""Extracts URL information and returns it in list of dicts."""
		self.initialize()
		return self._real_extract(url)

	def set_downloader(self, downloader):
		"""Sets the downloader for this IE."""
		self._downloader = downloader

	def _real_initialize(self):
		"""Real initialization process. Redefine in subclasses."""
		pass

	def _real_extract(self, url):
		"""Real extraction process. Redefine in subclasses."""
		pass

class YoutubeIE(InfoExtractor):
	"""Information extractor for youtube.com."""

	_VALID_URL = r'^((?:https?://)?(?:youtu\.be/|(?:\w+\.)?youtube(?:-nocookie)?\.com/)(?:(?:(?:v|embed|e)/)|(?:(?:watch(?:_popup)?(?:\.php)?)?(?:\?|#!?)(?:.+&)?v=))?)?([0-9A-Za-z_-]+)(?(1).+)?$'
	_LANG_URL = r'http://www.youtube.com/?hl=en&persist_hl=1&gl=US&persist_gl=1&opt_out_ackd=1'
	_LOGIN_URL = 'https://www.youtube.com/signup?next=/&gl=US&hl=en'
	_AGE_URL = 'http://www.youtube.com/verify_age?next_url=/&gl=US&hl=en'
	_NETRC_MACHINE = 'youtube'
	# Listed in order of quality
	_available_formats = ['38', '37', '22', '45', '35', '34', '43', '18', '6', '5', '17', '13']
	_video_extensions = {
		'13': '3gp',
		'17': 'mp4',
		'18': 'mp4',
		'22': 'mp4',
		'37': 'mp4',
		'38': 'video', # You actually don't know if this will be MOV, AVI or whatever
		'43': 'webm',
		'45': 'webm',
	}

	@staticmethod
	def suitable(url):
		return (re.match(YoutubeIE._VALID_URL, url) is not None)

	def report_lang(self):
		"""Report attempt to set language."""
		self._downloader.to_screen(u'[youtube] Setting language')

	def report_login(self):
		"""Report attempt to log in."""
		self._downloader.to_screen(u'[youtube] Logging in')

	def report_age_confirmation(self):
		"""Report attempt to confirm age."""
		self._downloader.to_screen(u'[youtube] Confirming age')

	def report_video_webpage_download(self, video_id):
		"""Report attempt to download video webpage."""
		self._downloader.to_screen(u'[youtube] %s: Downloading video webpage' % video_id)

	def report_video_info_webpage_download(self, video_id):
		"""Report attempt to download video info webpage."""
		self._downloader.to_screen(u'[youtube] %s: Downloading video info webpage' % video_id)

	def report_information_extraction(self, video_id):
		"""Report attempt to extract video information."""
		self._downloader.to_screen(u'[youtube] %s: Extracting video information' % video_id)

	def report_unavailable_format(self, video_id, format):
		"""Report extracted video URL."""
		self._downloader.to_screen(u'[youtube] %s: Format %s not available' % (video_id, format))

	def report_rtmp_download(self):
		"""Indicate the download will use the RTMP protocol."""
		self._downloader.to_screen(u'[youtube] RTMP download detected')

	def _real_initialize(self):
		if self._downloader is None:
			return

		username = None
		password = None
		downloader_params = self._downloader.params

		# Attempt to use provided username and password or .netrc data
		if downloader_params.get('username', None) is not None:
			username = downloader_params['username']
			password = downloader_params['password']
		elif downloader_params.get('usenetrc', False):
			try:
				info = netrc.netrc().authenticators(self._NETRC_MACHINE)
				if info is not None:
					username = info[0]
					password = info[2]
				else:
					raise netrc.NetrcParseError('No authenticators for %s' % self._NETRC_MACHINE)
			except (IOError, netrc.NetrcParseError), err:
				self._downloader.to_stderr(u'WARNING: parsing .netrc: %s' % str(err))
				return

		# Set language
		request = urllib2.Request(self._LANG_URL)
		try:
			self.report_lang()
			urllib2.urlopen(request).read()
		except (urllib2.URLError, httplib.HTTPException, socket.error), err:
			self._downloader.to_stderr(u'WARNING: unable to set language: %s' % str(err))
			return

		# No authentication to be performed
		if username is None:
			return

		# Log in
		login_form = {
				'current_form': 'loginForm',
				'next':		'/',
				'action_login':	'Log In',
				'username':	username,
				'password':	password,
				}
		request = urllib2.Request(self._LOGIN_URL, urllib.urlencode(login_form))
		try:
			self.report_login()
			login_results = urllib2.urlopen(request).read()
			if re.search(r'(?i)<form[^>]* name="loginForm"', login_results) is not None:
				self._downloader.to_stderr(u'WARNING: unable to log in: bad username or password')
				return
		except (urllib2.URLError, httplib.HTTPException, socket.error), err:
			self._downloader.to_stderr(u'WARNING: unable to log in: %s' % str(err))
			return

		# Confirm age
		age_form = {
				'next_url':		'/',
				'action_confirm':	'Confirm',
				}
		request = urllib2.Request(self._AGE_URL, urllib.urlencode(age_form))
		try:
			self.report_age_confirmation()
			age_results = urllib2.urlopen(request).read()
		except (urllib2.URLError, httplib.HTTPException, socket.error), err:
			self._downloader.trouble(u'ERROR: unable to confirm age: %s' % str(err))
			return

	def _real_extract(self, url):
		# Extract video id from URL
		mobj = re.match(self._VALID_URL, url)
		if mobj is None:
			self._downloader.trouble(u'ERROR: invalid URL: %s' % url)
			return
		video_id = mobj.group(2)

		# Get video webpage
		self.report_video_webpage_download(video_id)
		request = urllib2.Request('http://www.youtube.com/watch?v=%s&gl=US&hl=en&amp;has_verified=1' % video_id)
		try:
			video_webpage = urllib2.urlopen(request).read()
		except (urllib2.URLError, httplib.HTTPException, socket.error), err:
			self._downloader.trouble(u'ERROR: unable to download video webpage: %s' % str(err))
			return

		# Attempt to extract SWF player URL
		mobj = re.search(r'swfConfig.*?"(http:\\/\\/.*?watch.*?-.*?\.swf)"', video_webpage)
		if mobj is not None:
			player_url = re.sub(r'\\(.)', r'\1', mobj.group(1))
		else:
			player_url = None

		# Get video info
		self.report_video_info_webpage_download(video_id)
		for el_type in ['&el=embedded', '&el=detailpage', '&el=vevo', '']:
			video_info_url = ('http://www.youtube.com/get_video_info?&video_id=%s%s&ps=default&eurl=&gl=US&hl=en'
					   % (video_id, el_type))
			request = urllib2.Request(video_info_url)
			try:
				video_info_webpage = urllib2.urlopen(request).read()
				video_info = parse_qs(video_info_webpage)
				if 'token' in video_info:
					break
			except (urllib2.URLError, httplib.HTTPException, socket.error), err:
				self._downloader.trouble(u'ERROR: unable to download video info webpage: %s' % str(err))
				return
		if 'token' not in video_info:
			if 'reason' in video_info:
				self._downloader.trouble(u'ERROR: YouTube said: %s' % video_info['reason'][0].decode('utf-8'))
			else:
				self._downloader.trouble(u'ERROR: "token" parameter not in video info for unknown reason')
			return

		# Start extracting information
		self.report_information_extraction(video_id)

		# uploader
		if 'author' not in video_info:
			self._downloader.trouble(u'ERROR: unable to extract uploader nickname')
			return
		video_uploader = urllib.unquote_plus(video_info['author'][0])

		# title
		if 'title' not in video_info:
			self._downloader.trouble(u'ERROR: unable to extract video title')
			return
		video_title = urllib.unquote_plus(video_info['title'][0])
		video_title = video_title.decode('utf-8')
		video_title = sanitize_title(video_title)

		# simplified title
		simple_title = re.sub(ur'(?u)([^%s]+)' % simple_title_chars, ur'_', video_title)
		simple_title = simple_title.strip(ur'_')

		# thumbnail image
		if 'thumbnail_url' not in video_info:
			self._downloader.trouble(u'WARNING: unable to extract video thumbnail')
			video_thumbnail = ''
		else:	# don't panic if we can't find it
			video_thumbnail = urllib.unquote_plus(video_info['thumbnail_url'][0])

		# upload date
		upload_date = u'NA'
		mobj = re.search(r'id="eow-date.*?>(.*?)</span>', video_webpage, re.DOTALL)
		if mobj is not None:
			upload_date = ' '.join(re.sub(r'[/,-]', r' ', mobj.group(1)).split())
			format_expressions = ['%d %B %Y', '%B %d %Y', '%b %d %Y']
			for expression in format_expressions:
				try:
					upload_date = datetime.datetime.strptime(upload_date, expression).strftime('%Y%m%d')
				except:
					pass

		# description
		try:
			lxml.etree
		except NameError:
			video_description = u'No description available.'
			if self._downloader.params.get('forcedescription', False) or self._downloader.params.get('writedescription', False):
				mobj = re.search(r'<meta name="description" content="(.*)"(?:\s*/)?>', video_webpage)
				if mobj is not None:
					video_description = mobj.group(1).decode('utf-8')
		else:
			html_parser = lxml.etree.HTMLParser(encoding='utf-8')
			vwebpage_doc = lxml.etree.parse(StringIO.StringIO(video_webpage), html_parser)
			video_description = u''.join(vwebpage_doc.xpath('id("eow-description")//text()'))
			# TODO use another parser

		# token
		video_token = urllib.unquote_plus(video_info['token'][0])

		# Decide which formats to download
		req_format = self._downloader.params.get('format', None)

<<<<<<< HEAD
		if 'conn' in video_info and video_info['conn'][0].startswith('rtmp'):
			self.report_rtmp_download()
			video_url_list = [(None, video_info['conn'][0])]
		elif 'url_encoded_fmt_stream_map' in video_info and len(video_info['url_encoded_fmt_stream_map']) >= 1:
			url_data_strs = video_info['url_encoded_fmt_stream_map'][0].split(',')
			url_data = [parse_qs(uds) for uds in url_data_strs]
			url_data = filter(lambda ud: 'itag' in ud and 'url' in ud, url_data)
			url_map = dict((ud['itag'][0], ud['url'][0]) for ud in url_data)
			
=======
		if 'url_encoded_fmt_stream_map' in video_info and len(video_info['url_encoded_fmt_stream_map']) >= 1:
			url_data_strs = video_info['url_encoded_fmt_stream_map'][0].split(',')
			url_data = [dict(pairStr.split('=') for pairStr in uds.split('&')) for uds in url_data_strs]
			url_map = dict((ud['itag'], urllib.unquote(ud['url'])) for ud in url_data)
>>>>>>> 33d507f1
			format_limit = self._downloader.params.get('format_limit', None)
			if format_limit is not None and format_limit in self._available_formats:
				format_list = self._available_formats[self._available_formats.index(format_limit):]
			else:
				format_list = self._available_formats
			existing_formats = [x for x in format_list if x in url_map]
			if len(existing_formats) == 0:
				self._downloader.trouble(u'ERROR: no known formats available for video')
				return
			if req_format is None:
				video_url_list = [(existing_formats[0], url_map[existing_formats[0]])] # Best quality
			elif req_format == '-1':
				video_url_list = [(f, url_map[f]) for f in existing_formats] # All formats
			else:
				# Specific format
				if req_format not in url_map:
					self._downloader.trouble(u'ERROR: requested format not available')
					return
				video_url_list = [(req_format, url_map[req_format])] # Specific format
		else:
			self._downloader.trouble(u'ERROR: no conn or url_encoded_fmt_stream_map information found in video info')
			return

		for format_param, video_real_url in video_url_list:
			# At this point we have a new video
			self._downloader.increment_downloads()

			# Extension
			video_extension = self._video_extensions.get(format_param, 'flv')

			try:
				# Process video information
				self._downloader.process_info({
					'id':		video_id.decode('utf-8'),
					'url':		video_real_url.decode('utf-8'),
					'uploader':	video_uploader.decode('utf-8'),
					'upload_date':	upload_date,
					'title':	video_title,
					'stitle':	simple_title,
					'ext':		video_extension.decode('utf-8'),
					'format':	(format_param is None and u'NA' or format_param.decode('utf-8')),
					'thumbnail':	video_thumbnail.decode('utf-8'),
					'description':	video_description,
					'player_url':	player_url,
				})
			except UnavailableVideoError, err:
				self._downloader.trouble(u'\nERROR: unable to download video')


class MetacafeIE(InfoExtractor):
	"""Information Extractor for metacafe.com."""

	_VALID_URL = r'(?:http://)?(?:www\.)?metacafe\.com/watch/([^/]+)/([^/]+)/.*'
	_DISCLAIMER = 'http://www.metacafe.com/family_filter/'
	_FILTER_POST = 'http://www.metacafe.com/f/index.php?inputType=filter&controllerGroup=user'
	_youtube_ie = None

	def __init__(self, youtube_ie, downloader=None):
		InfoExtractor.__init__(self, downloader)
		self._youtube_ie = youtube_ie

	@staticmethod
	def suitable(url):
		return (re.match(MetacafeIE._VALID_URL, url) is not None)

	def report_disclaimer(self):
		"""Report disclaimer retrieval."""
		self._downloader.to_screen(u'[metacafe] Retrieving disclaimer')

	def report_age_confirmation(self):
		"""Report attempt to confirm age."""
		self._downloader.to_screen(u'[metacafe] Confirming age')

	def report_download_webpage(self, video_id):
		"""Report webpage download."""
		self._downloader.to_screen(u'[metacafe] %s: Downloading webpage' % video_id)

	def report_extraction(self, video_id):
		"""Report information extraction."""
		self._downloader.to_screen(u'[metacafe] %s: Extracting information' % video_id)

	def _real_initialize(self):
		# Retrieve disclaimer
		request = urllib2.Request(self._DISCLAIMER)
		try:
			self.report_disclaimer()
			disclaimer = urllib2.urlopen(request).read()
		except (urllib2.URLError, httplib.HTTPException, socket.error), err:
			self._downloader.trouble(u'ERROR: unable to retrieve disclaimer: %s' % str(err))
			return

		# Confirm age
		disclaimer_form = {
			'filters': '0',
			'submit': "Continue - I'm over 18",
			}
		request = urllib2.Request(self._FILTER_POST, urllib.urlencode(disclaimer_form))
		try:
			self.report_age_confirmation()
			disclaimer = urllib2.urlopen(request).read()
		except (urllib2.URLError, httplib.HTTPException, socket.error), err:
			self._downloader.trouble(u'ERROR: unable to confirm age: %s' % str(err))
			return

	def _real_extract(self, url):
		# Extract id and simplified title from URL
		mobj = re.match(self._VALID_URL, url)
		if mobj is None:
			self._downloader.trouble(u'ERROR: invalid URL: %s' % url)
			return

		video_id = mobj.group(1)

		# Check if video comes from YouTube
		mobj2 = re.match(r'^yt-(.*)$', video_id)
		if mobj2 is not None:
			self._youtube_ie.extract('http://www.youtube.com/watch?v=%s' % mobj2.group(1))
			return

		# At this point we have a new video
		self._downloader.increment_downloads()

		simple_title = mobj.group(2).decode('utf-8')

		# Retrieve video webpage to extract further information
		request = urllib2.Request('http://www.metacafe.com/watch/%s/' % video_id)
		try:
			self.report_download_webpage(video_id)
			webpage = urllib2.urlopen(request).read()
		except (urllib2.URLError, httplib.HTTPException, socket.error), err:
			self._downloader.trouble(u'ERROR: unable retrieve video webpage: %s' % str(err))
			return

		# Extract URL, uploader and title from webpage
		self.report_extraction(video_id)
		mobj = re.search(r'(?m)&mediaURL=([^&]+)', webpage)
		if mobj is not None:
			mediaURL = urllib.unquote(mobj.group(1))
			video_extension = mediaURL[-3:]

			# Extract gdaKey if available
			mobj = re.search(r'(?m)&gdaKey=(.*?)&', webpage)
			if mobj is None:
				video_url = mediaURL
			else:
				gdaKey = mobj.group(1)
				video_url = '%s?__gda__=%s' % (mediaURL, gdaKey)
		else:
			mobj = re.search(r' name="flashvars" value="(.*?)"', webpage)
			if mobj is None:
				self._downloader.trouble(u'ERROR: unable to extract media URL')
				return
			vardict = parse_qs(mobj.group(1))
			if 'mediaData' not in vardict:
				self._downloader.trouble(u'ERROR: unable to extract media URL')
				return
			mobj = re.search(r'"mediaURL":"(http.*?)","key":"(.*?)"', vardict['mediaData'][0])
			if mobj is None:
				self._downloader.trouble(u'ERROR: unable to extract media URL')
				return
			mediaURL = mobj.group(1).replace('\\/', '/')
			video_extension = mediaURL[-3:]
			video_url = '%s?__gda__=%s' % (mediaURL, mobj.group(2))

		mobj = re.search(r'(?im)<title>(.*) - Video</title>', webpage)
		if mobj is None:
			self._downloader.trouble(u'ERROR: unable to extract title')
			return
		video_title = mobj.group(1).decode('utf-8')
		video_title = sanitize_title(video_title)

		mobj = re.search(r'(?ms)By:\s*<a .*?>(.+?)<', webpage)
		if mobj is None:
			self._downloader.trouble(u'ERROR: unable to extract uploader nickname')
			return
		video_uploader = mobj.group(1)

		try:
			# Process video information
			self._downloader.process_info({
				'id':		video_id.decode('utf-8'),
				'url':		video_url.decode('utf-8'),
				'uploader':	video_uploader.decode('utf-8'),
				'upload_date':	u'NA',
				'title':	video_title,
				'stitle':	simple_title,
				'ext':		video_extension.decode('utf-8'),
				'format':	u'NA',
				'player_url':	None,
			})
		except UnavailableVideoError:
			self._downloader.trouble(u'\nERROR: unable to download video')


class DailymotionIE(InfoExtractor):
	"""Information Extractor for Dailymotion"""

	_VALID_URL = r'(?i)(?:https?://)?(?:www\.)?dailymotion\.[a-z]{2,3}/video/([^_/]+)_([^/]+)'

	def __init__(self, downloader=None):
		InfoExtractor.__init__(self, downloader)

	@staticmethod
	def suitable(url):
		return (re.match(DailymotionIE._VALID_URL, url) is not None)

	def report_download_webpage(self, video_id):
		"""Report webpage download."""
		self._downloader.to_screen(u'[dailymotion] %s: Downloading webpage' % video_id)

	def report_extraction(self, video_id):
		"""Report information extraction."""
		self._downloader.to_screen(u'[dailymotion] %s: Extracting information' % video_id)

	def _real_initialize(self):
		return

	def _real_extract(self, url):
		# Extract id and simplified title from URL
		mobj = re.match(self._VALID_URL, url)
		if mobj is None:
			self._downloader.trouble(u'ERROR: invalid URL: %s' % url)
			return

		# At this point we have a new video
		self._downloader.increment_downloads()
		video_id = mobj.group(1)

		simple_title = mobj.group(2).decode('utf-8')
		video_extension = 'flv'

		# Retrieve video webpage to extract further information
		request = urllib2.Request(url)
		try:
			self.report_download_webpage(video_id)
			webpage = urllib2.urlopen(request).read()
		except (urllib2.URLError, httplib.HTTPException, socket.error), err:
			self._downloader.trouble(u'ERROR: unable retrieve video webpage: %s' % str(err))
			return

		# Extract URL, uploader and title from webpage
		self.report_extraction(video_id)
		mobj = re.search(r'(?i)addVariable\(\"video\"\s*,\s*\"([^\"]*)\"\)', webpage)
		if mobj is None:
			self._downloader.trouble(u'ERROR: unable to extract media URL')
			return
		mediaURL = urllib.unquote(mobj.group(1))

		# if needed add http://www.dailymotion.com/ if relative URL

		video_url = mediaURL

		# '<meta\s+name="title"\s+content="Dailymotion\s*[:\-]\s*(.*?)"\s*\/\s*>'
		mobj = re.search(r'(?im)<title>Dailymotion\s*[\-:]\s*(.+?)</title>', webpage)
		if mobj is None:
			self._downloader.trouble(u'ERROR: unable to extract title')
			return
		video_title = mobj.group(1).decode('utf-8')
		video_title = sanitize_title(video_title)

		mobj = re.search(r'(?im)<Attribute name="owner">(.+?)</Attribute>', webpage)
		if mobj is None:
			self._downloader.trouble(u'ERROR: unable to extract uploader nickname')
			return
		video_uploader = mobj.group(1)

		try:
			# Process video information
			self._downloader.process_info({
				'id':		video_id.decode('utf-8'),
				'url':		video_url.decode('utf-8'),
				'uploader':	video_uploader.decode('utf-8'),
				'upload_date':	u'NA',
				'title':	video_title,
				'stitle':	simple_title,
				'ext':		video_extension.decode('utf-8'),
				'format':	u'NA',
				'player_url':	None,
			})
		except UnavailableVideoError:
			self._downloader.trouble(u'\nERROR: unable to download video')

class GoogleIE(InfoExtractor):
	"""Information extractor for video.google.com."""

	_VALID_URL = r'(?:http://)?video\.google\.(?:com(?:\.au)?|co\.(?:uk|jp|kr|cr)|ca|de|es|fr|it|nl|pl)/videoplay\?docid=([^\&]+).*'

	def __init__(self, downloader=None):
		InfoExtractor.__init__(self, downloader)

	@staticmethod
	def suitable(url):
		return (re.match(GoogleIE._VALID_URL, url) is not None)

	def report_download_webpage(self, video_id):
		"""Report webpage download."""
		self._downloader.to_screen(u'[video.google] %s: Downloading webpage' % video_id)

	def report_extraction(self, video_id):
		"""Report information extraction."""
		self._downloader.to_screen(u'[video.google] %s: Extracting information' % video_id)

	def _real_initialize(self):
		return

	def _real_extract(self, url):
		# Extract id from URL
		mobj = re.match(self._VALID_URL, url)
		if mobj is None:
			self._downloader.trouble(u'ERROR: Invalid URL: %s' % url)
			return

		# At this point we have a new video
		self._downloader.increment_downloads()
		video_id = mobj.group(1)

		video_extension = 'mp4'

		# Retrieve video webpage to extract further information
		request = urllib2.Request('http://video.google.com/videoplay?docid=%s&hl=en&oe=utf-8' % video_id)
		try:
			self.report_download_webpage(video_id)
			webpage = urllib2.urlopen(request).read()
		except (urllib2.URLError, httplib.HTTPException, socket.error), err:
			self._downloader.trouble(u'ERROR: Unable to retrieve video webpage: %s' % str(err))
			return

		# Extract URL, uploader, and title from webpage
		self.report_extraction(video_id)
		mobj = re.search(r"download_url:'([^']+)'", webpage)
		if mobj is None:
			video_extension = 'flv'
			mobj = re.search(r"(?i)videoUrl\\x3d(.+?)\\x26", webpage)
		if mobj is None:
			self._downloader.trouble(u'ERROR: unable to extract media URL')
			return
		mediaURL = urllib.unquote(mobj.group(1))
		mediaURL = mediaURL.replace('\\x3d', '\x3d')
		mediaURL = mediaURL.replace('\\x26', '\x26')

		video_url = mediaURL

		mobj = re.search(r'<title>(.*)</title>', webpage)
		if mobj is None:
			self._downloader.trouble(u'ERROR: unable to extract title')
			return
		video_title = mobj.group(1).decode('utf-8')
		video_title = sanitize_title(video_title)
		simple_title = re.sub(ur'(?u)([^%s]+)' % simple_title_chars, ur'_', video_title)

		# Extract video description
		mobj = re.search(r'<span id=short-desc-content>([^<]*)</span>', webpage)
		if mobj is None:
			self._downloader.trouble(u'ERROR: unable to extract video description')
			return
		video_description = mobj.group(1).decode('utf-8')
		if not video_description:
			video_description = 'No description available.'

		# Extract video thumbnail
		if self._downloader.params.get('forcethumbnail', False):
			request = urllib2.Request('http://video.google.com/videosearch?q=%s+site:video.google.com&hl=en' % abs(int(video_id)))
			try:
				webpage = urllib2.urlopen(request).read()
			except (urllib2.URLError, httplib.HTTPException, socket.error), err:
				self._downloader.trouble(u'ERROR: Unable to retrieve video webpage: %s' % str(err))
				return
			mobj = re.search(r'<img class=thumbnail-img (?:.* )?src=(http.*)>', webpage)
			if mobj is None:
				self._downloader.trouble(u'ERROR: unable to extract video thumbnail')
				return
			video_thumbnail = mobj.group(1)
		else:	# we need something to pass to process_info
			video_thumbnail = ''


		try:
			# Process video information
			self._downloader.process_info({
				'id':		video_id.decode('utf-8'),
				'url':		video_url.decode('utf-8'),
				'uploader':	u'NA',
				'upload_date':	u'NA',
				'title':	video_title,
				'stitle':	simple_title,
				'ext':		video_extension.decode('utf-8'),
				'format':	u'NA',
				'player_url':	None,
			})
		except UnavailableVideoError:
			self._downloader.trouble(u'\nERROR: unable to download video')


class PhotobucketIE(InfoExtractor):
	"""Information extractor for photobucket.com."""

	_VALID_URL = r'(?:http://)?(?:[a-z0-9]+\.)?photobucket\.com/.*[\?\&]current=(.*\.flv)'

	def __init__(self, downloader=None):
		InfoExtractor.__init__(self, downloader)

	@staticmethod
	def suitable(url):
		return (re.match(PhotobucketIE._VALID_URL, url) is not None)

	def report_download_webpage(self, video_id):
		"""Report webpage download."""
		self._downloader.to_screen(u'[photobucket] %s: Downloading webpage' % video_id)

	def report_extraction(self, video_id):
		"""Report information extraction."""
		self._downloader.to_screen(u'[photobucket] %s: Extracting information' % video_id)

	def _real_initialize(self):
		return

	def _real_extract(self, url):
		# Extract id from URL
		mobj = re.match(self._VALID_URL, url)
		if mobj is None:
			self._downloader.trouble(u'ERROR: Invalid URL: %s' % url)
			return

		# At this point we have a new video
		self._downloader.increment_downloads()
		video_id = mobj.group(1)

		video_extension = 'flv'

		# Retrieve video webpage to extract further information
		request = urllib2.Request(url)
		try:
			self.report_download_webpage(video_id)
			webpage = urllib2.urlopen(request).read()
		except (urllib2.URLError, httplib.HTTPException, socket.error), err:
			self._downloader.trouble(u'ERROR: Unable to retrieve video webpage: %s' % str(err))
			return

		# Extract URL, uploader, and title from webpage
		self.report_extraction(video_id)
		mobj = re.search(r'<link rel="video_src" href=".*\?file=([^"]+)" />', webpage)
		if mobj is None:
			self._downloader.trouble(u'ERROR: unable to extract media URL')
			return
		mediaURL = urllib.unquote(mobj.group(1))

		video_url = mediaURL

		mobj = re.search(r'<title>(.*) video by (.*) - Photobucket</title>', webpage)
		if mobj is None:
			self._downloader.trouble(u'ERROR: unable to extract title')
			return
		video_title = mobj.group(1).decode('utf-8')
		video_title = sanitize_title(video_title)
		simple_title = re.sub(ur'(?u)([^%s]+)' % simple_title_chars, ur'_', video_title)

		video_uploader = mobj.group(2).decode('utf-8')

		try:
			# Process video information
			self._downloader.process_info({
				'id':		video_id.decode('utf-8'),
				'url':		video_url.decode('utf-8'),
				'uploader':	video_uploader,
				'upload_date':	u'NA',
				'title':	video_title,
				'stitle':	simple_title,
				'ext':		video_extension.decode('utf-8'),
				'format':	u'NA',
				'player_url':	None,
			})
		except UnavailableVideoError:
			self._downloader.trouble(u'\nERROR: unable to download video')


class YahooIE(InfoExtractor):
	"""Information extractor for video.yahoo.com."""

	# _VALID_URL matches all Yahoo! Video URLs
	# _VPAGE_URL matches only the extractable '/watch/' URLs
	_VALID_URL = r'(?:http://)?(?:[a-z]+\.)?video\.yahoo\.com/(?:watch|network)/([0-9]+)(?:/|\?v=)([0-9]+)(?:[#\?].*)?'
	_VPAGE_URL = r'(?:http://)?video\.yahoo\.com/watch/([0-9]+)/([0-9]+)(?:[#\?].*)?'

	def __init__(self, downloader=None):
		InfoExtractor.__init__(self, downloader)

	@staticmethod
	def suitable(url):
		return (re.match(YahooIE._VALID_URL, url) is not None)

	def report_download_webpage(self, video_id):
		"""Report webpage download."""
		self._downloader.to_screen(u'[video.yahoo] %s: Downloading webpage' % video_id)

	def report_extraction(self, video_id):
		"""Report information extraction."""
		self._downloader.to_screen(u'[video.yahoo] %s: Extracting information' % video_id)

	def _real_initialize(self):
		return

	def _real_extract(self, url, new_video=True):
		# Extract ID from URL
		mobj = re.match(self._VALID_URL, url)
		if mobj is None:
			self._downloader.trouble(u'ERROR: Invalid URL: %s' % url)
			return

		# At this point we have a new video
		self._downloader.increment_downloads()
		video_id = mobj.group(2)
		video_extension = 'flv'

		# Rewrite valid but non-extractable URLs as
		# extractable English language /watch/ URLs
		if re.match(self._VPAGE_URL, url) is None:
			request = urllib2.Request(url)
			try:
				webpage = urllib2.urlopen(request).read()
			except (urllib2.URLError, httplib.HTTPException, socket.error), err:
				self._downloader.trouble(u'ERROR: Unable to retrieve video webpage: %s' % str(err))
				return

			mobj = re.search(r'\("id", "([0-9]+)"\);', webpage)
			if mobj is None:
				self._downloader.trouble(u'ERROR: Unable to extract id field')
				return
			yahoo_id = mobj.group(1)

			mobj = re.search(r'\("vid", "([0-9]+)"\);', webpage)
			if mobj is None:
				self._downloader.trouble(u'ERROR: Unable to extract vid field')
				return
			yahoo_vid = mobj.group(1)

			url = 'http://video.yahoo.com/watch/%s/%s' % (yahoo_vid, yahoo_id)
			return self._real_extract(url, new_video=False)

		# Retrieve video webpage to extract further information
		request = urllib2.Request(url)
		try:
			self.report_download_webpage(video_id)
			webpage = urllib2.urlopen(request).read()
		except (urllib2.URLError, httplib.HTTPException, socket.error), err:
			self._downloader.trouble(u'ERROR: Unable to retrieve video webpage: %s' % str(err))
			return

		# Extract uploader and title from webpage
		self.report_extraction(video_id)
		mobj = re.search(r'<meta name="title" content="(.*)" />', webpage)
		if mobj is None:
			self._downloader.trouble(u'ERROR: unable to extract video title')
			return
		video_title = mobj.group(1).decode('utf-8')
		simple_title = re.sub(ur'(?u)([^%s]+)' % simple_title_chars, ur'_', video_title)

		mobj = re.search(r'<h2 class="ti-5"><a href="http://video\.yahoo\.com/(people|profile)/[0-9]+" beacon=".*">(.*)</a></h2>', webpage)
		if mobj is None:
			self._downloader.trouble(u'ERROR: unable to extract video uploader')
			return
		video_uploader = mobj.group(1).decode('utf-8')

		# Extract video thumbnail
		mobj = re.search(r'<link rel="image_src" href="(.*)" />', webpage)
		if mobj is None:
			self._downloader.trouble(u'ERROR: unable to extract video thumbnail')
			return
		video_thumbnail = mobj.group(1).decode('utf-8')

		# Extract video description
		mobj = re.search(r'<meta name="description" content="(.*)" />', webpage)
		if mobj is None:
			self._downloader.trouble(u'ERROR: unable to extract video description')
			return
		video_description = mobj.group(1).decode('utf-8')
		if not video_description: video_description = 'No description available.'

		# Extract video height and width
		mobj = re.search(r'<meta name="video_height" content="([0-9]+)" />', webpage)
		if mobj is None:
			self._downloader.trouble(u'ERROR: unable to extract video height')
			return
		yv_video_height = mobj.group(1)

		mobj = re.search(r'<meta name="video_width" content="([0-9]+)" />', webpage)
		if mobj is None:
			self._downloader.trouble(u'ERROR: unable to extract video width')
			return
		yv_video_width = mobj.group(1)

		# Retrieve video playlist to extract media URL
		# I'm not completely sure what all these options are, but we
		# seem to need most of them, otherwise the server sends a 401.
		yv_lg = 'R0xx6idZnW2zlrKP8xxAIR'  # not sure what this represents
		yv_bitrate = '700'  # according to Wikipedia this is hard-coded
		request = urllib2.Request('http://cosmos.bcst.yahoo.com/up/yep/process/getPlaylistFOP.php?node_id=' + video_id +
				          '&tech=flash&mode=playlist&lg=' + yv_lg + '&bitrate=' + yv_bitrate + '&vidH=' + yv_video_height +
					  '&vidW=' + yv_video_width + '&swf=as3&rd=video.yahoo.com&tk=null&adsupported=v1,v2,&eventid=1301797')
		try:
			self.report_download_webpage(video_id)
			webpage = urllib2.urlopen(request).read()
		except (urllib2.URLError, httplib.HTTPException, socket.error), err:
			self._downloader.trouble(u'ERROR: Unable to retrieve video webpage: %s' % str(err))
			return

		# Extract media URL from playlist XML
		mobj = re.search(r'<STREAM APP="(http://.*)" FULLPATH="/?(/.*\.flv\?[^"]*)"', webpage)
		if mobj is None:
			self._downloader.trouble(u'ERROR: Unable to extract media URL')
			return
		video_url = urllib.unquote(mobj.group(1) + mobj.group(2)).decode('utf-8')
		video_url = re.sub(r'(?u)&(.+?);', htmlentity_transform, video_url)

		try:
			# Process video information
			self._downloader.process_info({
				'id':		video_id.decode('utf-8'),
				'url':		video_url,
				'uploader':	video_uploader,
				'upload_date':	u'NA',
				'title':	video_title,
				'stitle':	simple_title,
				'ext':		video_extension.decode('utf-8'),
				'thumbnail':	video_thumbnail.decode('utf-8'),
				'description':	video_description,
				'thumbnail':	video_thumbnail,
				'description':	video_description,
				'player_url':	None,
			})
		except UnavailableVideoError:
			self._downloader.trouble(u'\nERROR: unable to download video')


class GenericIE(InfoExtractor):
	"""Generic last-resort information extractor."""

	def __init__(self, downloader=None):
		InfoExtractor.__init__(self, downloader)

	@staticmethod
	def suitable(url):
		return True

	def report_download_webpage(self, video_id):
		"""Report webpage download."""
		self._downloader.to_screen(u'WARNING: Falling back on generic information extractor.')
		self._downloader.to_screen(u'[generic] %s: Downloading webpage' % video_id)

	def report_extraction(self, video_id):
		"""Report information extraction."""
		self._downloader.to_screen(u'[generic] %s: Extracting information' % video_id)

	def _real_initialize(self):
		return

	def _real_extract(self, url):
		# At this point we have a new video
		self._downloader.increment_downloads()

		video_id = url.split('/')[-1]
		request = urllib2.Request(url)
		try:
			self.report_download_webpage(video_id)
			webpage = urllib2.urlopen(request).read()
		except (urllib2.URLError, httplib.HTTPException, socket.error), err:
			self._downloader.trouble(u'ERROR: Unable to retrieve video webpage: %s' % str(err))
			return
		except ValueError, err:
			# since this is the last-resort InfoExtractor, if
			# this error is thrown, it'll be thrown here
			self._downloader.trouble(u'ERROR: Invalid URL: %s' % url)
			return

		self.report_extraction(video_id)
		# Start with something easy: JW Player in SWFObject
		mobj = re.search(r'flashvars: [\'"](?:.*&)?file=(http[^\'"&]*)', webpage)
		if mobj is None:
			# Broaden the search a little bit
			mobj = re.search(r'[^A-Za-z0-9]?(?:file|source)=(http[^\'"&]*)', webpage)
		if mobj is None:
			self._downloader.trouble(u'ERROR: Invalid URL: %s' % url)
			return

		# It's possible that one of the regexes
		# matched, but returned an empty group:
		if mobj.group(1) is None:
			self._downloader.trouble(u'ERROR: Invalid URL: %s' % url)
			return

		video_url = urllib.unquote(mobj.group(1))
		video_id  = os.path.basename(video_url)

		# here's a fun little line of code for you:
		video_extension = os.path.splitext(video_id)[1][1:]
		video_id        = os.path.splitext(video_id)[0]

		# it's tempting to parse this further, but you would
		# have to take into account all the variations like
		#   Video Title - Site Name
		#   Site Name | Video Title
		#   Video Title - Tagline | Site Name
		# and so on and so forth; it's just not practical
		mobj = re.search(r'<title>(.*)</title>', webpage)
		if mobj is None:
			self._downloader.trouble(u'ERROR: unable to extract title')
			return
		video_title = mobj.group(1).decode('utf-8')
		video_title = sanitize_title(video_title)
		simple_title = re.sub(ur'(?u)([^%s]+)' % simple_title_chars, ur'_', video_title)

		# video uploader is domain name
		mobj = re.match(r'(?:https?://)?([^/]*)/.*', url)
		if mobj is None:
			self._downloader.trouble(u'ERROR: unable to extract title')
			return
		video_uploader = mobj.group(1).decode('utf-8')

		try:
			# Process video information
			self._downloader.process_info({
				'id':		video_id.decode('utf-8'),
				'url':		video_url.decode('utf-8'),
				'uploader':	video_uploader,
				'upload_date':	u'NA',
				'title':	video_title,
				'stitle':	simple_title,
				'ext':		video_extension.decode('utf-8'),
				'format':	u'NA',
				'player_url':	None,
			})
		except UnavailableVideoError, err:
			self._downloader.trouble(u'\nERROR: unable to download video')


class YoutubeSearchIE(InfoExtractor):
	"""Information Extractor for YouTube search queries."""
	_VALID_QUERY = r'ytsearch(\d+|all)?:[\s\S]+'
	_TEMPLATE_URL = 'http://www.youtube.com/results?search_query=%s&page=%s&gl=US&hl=en'
	_VIDEO_INDICATOR = r'href="/watch\?v=.+?"'
	_MORE_PAGES_INDICATOR = r'(?m)>\s*Next\s*</a>'
	_youtube_ie = None
	_max_youtube_results = 1000

	def __init__(self, youtube_ie, downloader=None):
		InfoExtractor.__init__(self, downloader)
		self._youtube_ie = youtube_ie

	@staticmethod
	def suitable(url):
		return (re.match(YoutubeSearchIE._VALID_QUERY, url) is not None)

	def report_download_page(self, query, pagenum):
		"""Report attempt to download playlist page with given number."""
		query = query.decode(preferredencoding())
		self._downloader.to_screen(u'[youtube] query "%s": Downloading page %s' % (query, pagenum))

	def _real_initialize(self):
		self._youtube_ie.initialize()

	def _real_extract(self, query):
		mobj = re.match(self._VALID_QUERY, query)
		if mobj is None:
			self._downloader.trouble(u'ERROR: invalid search query "%s"' % query)
			return

		prefix, query = query.split(':')
		prefix = prefix[8:]
		query  = query.encode('utf-8')
		if prefix == '':
			self._download_n_results(query, 1)
			return
		elif prefix == 'all':
			self._download_n_results(query, self._max_youtube_results)
			return
		else:
			try:
				n = long(prefix)
				if n <= 0:
					self._downloader.trouble(u'ERROR: invalid download number %s for query "%s"' % (n, query))
					return
				elif n > self._max_youtube_results:
					self._downloader.to_stderr(u'WARNING: ytsearch returns max %i results (you requested %i)'  % (self._max_youtube_results, n))
					n = self._max_youtube_results
				self._download_n_results(query, n)
				return
			except ValueError: # parsing prefix as integer fails
				self._download_n_results(query, 1)
				return

	def _download_n_results(self, query, n):
		"""Downloads a specified number of results for a query"""

		video_ids = []
		already_seen = set()
		pagenum = 1

		while True:
			self.report_download_page(query, pagenum)
			result_url = self._TEMPLATE_URL % (urllib.quote_plus(query), pagenum)
			request = urllib2.Request(result_url)
			try:
				page = urllib2.urlopen(request).read()
			except (urllib2.URLError, httplib.HTTPException, socket.error), err:
				self._downloader.trouble(u'ERROR: unable to download webpage: %s' % str(err))
				return

			# Extract video identifiers
			for mobj in re.finditer(self._VIDEO_INDICATOR, page):
				video_id = page[mobj.span()[0]:mobj.span()[1]].split('=')[2][:-1]
				if video_id not in already_seen:
					video_ids.append(video_id)
					already_seen.add(video_id)
					if len(video_ids) == n:
						# Specified n videos reached
						for id in video_ids:
							self._youtube_ie.extract('http://www.youtube.com/watch?v=%s' % id)
						return

			if re.search(self._MORE_PAGES_INDICATOR, page) is None:
				for id in video_ids:
					self._youtube_ie.extract('http://www.youtube.com/watch?v=%s' % id)
				return

			pagenum = pagenum + 1

class GoogleSearchIE(InfoExtractor):
	"""Information Extractor for Google Video search queries."""
	_VALID_QUERY = r'gvsearch(\d+|all)?:[\s\S]+'
	_TEMPLATE_URL = 'http://video.google.com/videosearch?q=%s+site:video.google.com&start=%s&hl=en'
	_VIDEO_INDICATOR = r'videoplay\?docid=([^\&>]+)\&'
	_MORE_PAGES_INDICATOR = r'<span>Next</span>'
	_google_ie = None
	_max_google_results = 1000

	def __init__(self, google_ie, downloader=None):
		InfoExtractor.__init__(self, downloader)
		self._google_ie = google_ie

	@staticmethod
	def suitable(url):
		return (re.match(GoogleSearchIE._VALID_QUERY, url) is not None)

	def report_download_page(self, query, pagenum):
		"""Report attempt to download playlist page with given number."""
		query = query.decode(preferredencoding())
		self._downloader.to_screen(u'[video.google] query "%s": Downloading page %s' % (query, pagenum))

	def _real_initialize(self):
		self._google_ie.initialize()

	def _real_extract(self, query):
		mobj = re.match(self._VALID_QUERY, query)
		if mobj is None:
			self._downloader.trouble(u'ERROR: invalid search query "%s"' % query)
			return

		prefix, query = query.split(':')
		prefix = prefix[8:]
		query  = query.encode('utf-8')
		if prefix == '':
			self._download_n_results(query, 1)
			return
		elif prefix == 'all':
			self._download_n_results(query, self._max_google_results)
			return
		else:
			try:
				n = long(prefix)
				if n <= 0:
					self._downloader.trouble(u'ERROR: invalid download number %s for query "%s"' % (n, query))
					return
				elif n > self._max_google_results:
					self._downloader.to_stderr(u'WARNING: gvsearch returns max %i results (you requested %i)'  % (self._max_google_results, n))
					n = self._max_google_results
				self._download_n_results(query, n)
				return
			except ValueError: # parsing prefix as integer fails
				self._download_n_results(query, 1)
				return

	def _download_n_results(self, query, n):
		"""Downloads a specified number of results for a query"""

		video_ids = []
		already_seen = set()
		pagenum = 1

		while True:
			self.report_download_page(query, pagenum)
			result_url = self._TEMPLATE_URL % (urllib.quote_plus(query), pagenum)
			request = urllib2.Request(result_url)
			try:
				page = urllib2.urlopen(request).read()
			except (urllib2.URLError, httplib.HTTPException, socket.error), err:
				self._downloader.trouble(u'ERROR: unable to download webpage: %s' % str(err))
				return

			# Extract video identifiers
			for mobj in re.finditer(self._VIDEO_INDICATOR, page):
				video_id = mobj.group(1)
				if video_id not in already_seen:
					video_ids.append(video_id)
					already_seen.add(video_id)
					if len(video_ids) == n:
						# Specified n videos reached
						for id in video_ids:
							self._google_ie.extract('http://video.google.com/videoplay?docid=%s' % id)
						return

			if re.search(self._MORE_PAGES_INDICATOR, page) is None:
				for id in video_ids:
					self._google_ie.extract('http://video.google.com/videoplay?docid=%s' % id)
				return

			pagenum = pagenum + 1

class YahooSearchIE(InfoExtractor):
	"""Information Extractor for Yahoo! Video search queries."""
	_VALID_QUERY = r'yvsearch(\d+|all)?:[\s\S]+'
	_TEMPLATE_URL = 'http://video.yahoo.com/search/?p=%s&o=%s'
	_VIDEO_INDICATOR = r'href="http://video\.yahoo\.com/watch/([0-9]+/[0-9]+)"'
	_MORE_PAGES_INDICATOR = r'\s*Next'
	_yahoo_ie = None
	_max_yahoo_results = 1000

	def __init__(self, yahoo_ie, downloader=None):
		InfoExtractor.__init__(self, downloader)
		self._yahoo_ie = yahoo_ie

	@staticmethod
	def suitable(url):
		return (re.match(YahooSearchIE._VALID_QUERY, url) is not None)

	def report_download_page(self, query, pagenum):
		"""Report attempt to download playlist page with given number."""
		query = query.decode(preferredencoding())
		self._downloader.to_screen(u'[video.yahoo] query "%s": Downloading page %s' % (query, pagenum))

	def _real_initialize(self):
		self._yahoo_ie.initialize()

	def _real_extract(self, query):
		mobj = re.match(self._VALID_QUERY, query)
		if mobj is None:
			self._downloader.trouble(u'ERROR: invalid search query "%s"' % query)
			return

		prefix, query = query.split(':')
		prefix = prefix[8:]
		query  = query.encode('utf-8')
		if prefix == '':
			self._download_n_results(query, 1)
			return
		elif prefix == 'all':
			self._download_n_results(query, self._max_yahoo_results)
			return
		else:
			try:
				n = long(prefix)
				if n <= 0:
					self._downloader.trouble(u'ERROR: invalid download number %s for query "%s"' % (n, query))
					return
				elif n > self._max_yahoo_results:
					self._downloader.to_stderr(u'WARNING: yvsearch returns max %i results (you requested %i)'  % (self._max_yahoo_results, n))
					n = self._max_yahoo_results
				self._download_n_results(query, n)
				return
			except ValueError: # parsing prefix as integer fails
				self._download_n_results(query, 1)
				return

	def _download_n_results(self, query, n):
		"""Downloads a specified number of results for a query"""

		video_ids = []
		already_seen = set()
		pagenum = 1

		while True:
			self.report_download_page(query, pagenum)
			result_url = self._TEMPLATE_URL % (urllib.quote_plus(query), pagenum)
			request = urllib2.Request(result_url)
			try:
				page = urllib2.urlopen(request).read()
			except (urllib2.URLError, httplib.HTTPException, socket.error), err:
				self._downloader.trouble(u'ERROR: unable to download webpage: %s' % str(err))
				return

			# Extract video identifiers
			for mobj in re.finditer(self._VIDEO_INDICATOR, page):
				video_id = mobj.group(1)
				if video_id not in already_seen:
					video_ids.append(video_id)
					already_seen.add(video_id)
					if len(video_ids) == n:
						# Specified n videos reached
						for id in video_ids:
							self._yahoo_ie.extract('http://video.yahoo.com/watch/%s' % id)
						return

			if re.search(self._MORE_PAGES_INDICATOR, page) is None:
				for id in video_ids:
					self._yahoo_ie.extract('http://video.yahoo.com/watch/%s' % id)
				return

			pagenum = pagenum + 1

class YoutubePlaylistIE(InfoExtractor):
	"""Information Extractor for YouTube playlists."""

	_VALID_URL = r'(?:http://)?(?:\w+\.)?youtube.com/(?:(?:view_play_list|my_playlists|artist)\?.*?(p|a)=|user/.*?/user/|p/|user/.*?#[pg]/c/)([0-9A-Za-z]+)(?:/.*?/([0-9A-Za-z_-]+))?.*'
	_TEMPLATE_URL = 'http://www.youtube.com/%s?%s=%s&page=%s&gl=US&hl=en'
	_VIDEO_INDICATOR = r'/watch\?v=(.+?)&'
	_MORE_PAGES_INDICATOR = r'(?m)>\s*Next\s*</a>'
	_youtube_ie = None

	def __init__(self, youtube_ie, downloader=None):
		InfoExtractor.__init__(self, downloader)
		self._youtube_ie = youtube_ie

	@staticmethod
	def suitable(url):
		return (re.match(YoutubePlaylistIE._VALID_URL, url) is not None)

	def report_download_page(self, playlist_id, pagenum):
		"""Report attempt to download playlist page with given number."""
		self._downloader.to_screen(u'[youtube] PL %s: Downloading page #%s' % (playlist_id, pagenum))

	def _real_initialize(self):
		self._youtube_ie.initialize()

	def _real_extract(self, url):
		# Extract playlist id
		mobj = re.match(self._VALID_URL, url)
		if mobj is None:
			self._downloader.trouble(u'ERROR: invalid url: %s' % url)
			return

		# Single video case
		if mobj.group(3) is not None:
			self._youtube_ie.extract(mobj.group(3))
			return

		# Download playlist pages
		# prefix is 'p' as default for playlists but there are other types that need extra care
		playlist_prefix = mobj.group(1)
		if playlist_prefix == 'a':
			playlist_access = 'artist'
		else:
			playlist_prefix = 'p'
			playlist_access = 'view_play_list'
		playlist_id = mobj.group(2)
		video_ids = []
		pagenum = 1

		while True:
			self.report_download_page(playlist_id, pagenum)
			request = urllib2.Request(self._TEMPLATE_URL % (playlist_access, playlist_prefix, playlist_id, pagenum))
			try:
				page = urllib2.urlopen(request).read()
			except (urllib2.URLError, httplib.HTTPException, socket.error), err:
				self._downloader.trouble(u'ERROR: unable to download webpage: %s' % str(err))
				return

			# Extract video identifiers
			ids_in_page = []
			for mobj in re.finditer(self._VIDEO_INDICATOR, page):
				if mobj.group(1) not in ids_in_page:
					ids_in_page.append(mobj.group(1))
			video_ids.extend(ids_in_page)

			if re.search(self._MORE_PAGES_INDICATOR, page) is None:
				break
			pagenum = pagenum + 1

		playliststart = self._downloader.params.get('playliststart', 1) - 1
		playlistend = self._downloader.params.get('playlistend', -1)
		video_ids = video_ids[playliststart:playlistend]

		for id in video_ids:
			self._youtube_ie.extract('http://www.youtube.com/watch?v=%s' % id)
		return

class YoutubeUserIE(InfoExtractor):
	"""Information Extractor for YouTube users."""

	_VALID_URL = r'(?:(?:(?:http://)?(?:\w+\.)?youtube.com/user/)|ytuser:)([A-Za-z0-9_-]+)'
	_TEMPLATE_URL = 'http://gdata.youtube.com/feeds/api/users/%s'
	_GDATA_PAGE_SIZE = 50
	_GDATA_URL = 'http://gdata.youtube.com/feeds/api/users/%s/uploads?max-results=%d&start-index=%d'
	_VIDEO_INDICATOR = r'/watch\?v=(.+?)&'
	_youtube_ie = None

	def __init__(self, youtube_ie, downloader=None):
		InfoExtractor.__init__(self, downloader)
		self._youtube_ie = youtube_ie

	@staticmethod
	def suitable(url):
		return (re.match(YoutubeUserIE._VALID_URL, url) is not None)

	def report_download_page(self, username, start_index):
		"""Report attempt to download user page."""
		self._downloader.to_screen(u'[youtube] user %s: Downloading video ids from %d to %d' %
				           (username, start_index, start_index + self._GDATA_PAGE_SIZE))

	def _real_initialize(self):
		self._youtube_ie.initialize()

	def _real_extract(self, url):
		# Extract username
		mobj = re.match(self._VALID_URL, url)
		if mobj is None:
			self._downloader.trouble(u'ERROR: invalid url: %s' % url)
			return

		username = mobj.group(1)

		# Download video ids using YouTube Data API. Result size per
		# query is limited (currently to 50 videos) so we need to query
		# page by page until there are no video ids - it means we got
		# all of them.

		video_ids = []
		pagenum = 0

		while True:
			start_index = pagenum * self._GDATA_PAGE_SIZE + 1
			self.report_download_page(username, start_index)

			request = urllib2.Request(self._GDATA_URL % (username, self._GDATA_PAGE_SIZE, start_index))

			try:
				page = urllib2.urlopen(request).read()
			except (urllib2.URLError, httplib.HTTPException, socket.error), err:
				self._downloader.trouble(u'ERROR: unable to download webpage: %s' % str(err))
				return

			# Extract video identifiers
			ids_in_page = []

			for mobj in re.finditer(self._VIDEO_INDICATOR, page):
				if mobj.group(1) not in ids_in_page:
					ids_in_page.append(mobj.group(1))

			video_ids.extend(ids_in_page)

			# A little optimization - if current page is not
			# "full", ie. does not contain PAGE_SIZE video ids then
			# we can assume that this page is the last one - there
			# are no more ids on further pages - no need to query
			# again.

			if len(ids_in_page) < self._GDATA_PAGE_SIZE:
				break

			pagenum += 1

		all_ids_count = len(video_ids)
		playliststart = self._downloader.params.get('playliststart', 1) - 1
		playlistend = self._downloader.params.get('playlistend', -1)

		if playlistend == -1:
			video_ids = video_ids[playliststart:]
		else:
			video_ids = video_ids[playliststart:playlistend]
			
		self._downloader.to_screen("[youtube] user %s: Collected %d video ids (downloading %d of them)" %
				           (username, all_ids_count, len(video_ids)))

		for video_id in video_ids:
			self._youtube_ie.extract('http://www.youtube.com/watch?v=%s' % video_id)


class DepositFilesIE(InfoExtractor):
	"""Information extractor for depositfiles.com"""

	_VALID_URL = r'(?:http://)?(?:\w+\.)?depositfiles.com/(?:../(?#locale))?files/(.+)'

	def __init__(self, downloader=None):
		InfoExtractor.__init__(self, downloader)

	@staticmethod
	def suitable(url):
		return (re.match(DepositFilesIE._VALID_URL, url) is not None)

	def report_download_webpage(self, file_id):
		"""Report webpage download."""
		self._downloader.to_screen(u'[DepositFiles] %s: Downloading webpage' % file_id)

	def report_extraction(self, file_id):
		"""Report information extraction."""
		self._downloader.to_screen(u'[DepositFiles] %s: Extracting information' % file_id)

	def _real_initialize(self):
		return

	def _real_extract(self, url):
		# At this point we have a new file
		self._downloader.increment_downloads()

		file_id = url.split('/')[-1]
		# Rebuild url in english locale
		url = 'http://depositfiles.com/en/files/' + file_id

		# Retrieve file webpage with 'Free download' button pressed
		free_download_indication = { 'gateway_result' : '1' }
		request = urllib2.Request(url, urllib.urlencode(free_download_indication))
		try:
			self.report_download_webpage(file_id)
			webpage = urllib2.urlopen(request).read()
		except (urllib2.URLError, httplib.HTTPException, socket.error), err:
			self._downloader.trouble(u'ERROR: Unable to retrieve file webpage: %s' % str(err))
			return

		# Search for the real file URL
		mobj = re.search(r'<form action="(http://fileshare.+?)"', webpage)
		if (mobj is None) or (mobj.group(1) is None):
			# Try to figure out reason of the error.
			mobj = re.search(r'<strong>(Attention.*?)</strong>', webpage, re.DOTALL)
			if (mobj is not None) and (mobj.group(1) is not None):
				restriction_message = re.sub('\s+', ' ', mobj.group(1)).strip()
				self._downloader.trouble(u'ERROR: %s' % restriction_message)
			else:
				self._downloader.trouble(u'ERROR: unable to extract download URL from: %s' % url)
			return

		file_url = mobj.group(1)
		file_extension = os.path.splitext(file_url)[1][1:]

		# Search for file title
		mobj = re.search(r'<b title="(.*?)">', webpage)
		if mobj is None:
			self._downloader.trouble(u'ERROR: unable to extract title')
			return
		file_title = mobj.group(1).decode('utf-8')

		try:
			# Process file information
			self._downloader.process_info({
				'id':		file_id.decode('utf-8'),
				'url':		file_url.decode('utf-8'),
				'uploader':	u'NA',
				'upload_date':	u'NA',
				'title':	file_title,
				'stitle':	file_title,
				'ext':		file_extension.decode('utf-8'),
				'format':	u'NA',
				'player_url':	None,
			})
		except UnavailableVideoError, err:
			self._downloader.trouble(u'ERROR: unable to download file')

class FacebookIE(InfoExtractor):
	"""Information Extractor for Facebook"""

	_VALID_URL = r'^(?:https?://)?(?:\w+\.)?facebook.com/video/video.php\?(?:.*?)v=(?P<ID>\d+)(?:.*)'
	_LOGIN_URL = 'https://login.facebook.com/login.php?m&next=http%3A%2F%2Fm.facebook.com%2Fhome.php&'
	_NETRC_MACHINE = 'facebook'
	_available_formats = ['highqual', 'lowqual']
	_video_extensions = {
		'highqual': 'mp4',
		'lowqual': 'mp4',
	}

	def __init__(self, downloader=None):
		InfoExtractor.__init__(self, downloader)

	@staticmethod
	def suitable(url):
		return (re.match(FacebookIE._VALID_URL, url) is not None)

	def _reporter(self, message):
		"""Add header and report message."""
		self._downloader.to_screen(u'[facebook] %s' % message)

	def report_login(self):
		"""Report attempt to log in."""
		self._reporter(u'Logging in')

	def report_video_webpage_download(self, video_id):
		"""Report attempt to download video webpage."""
		self._reporter(u'%s: Downloading video webpage' % video_id)

	def report_information_extraction(self, video_id):
		"""Report attempt to extract video information."""
		self._reporter(u'%s: Extracting video information' % video_id)

	def _parse_page(self, video_webpage):
		"""Extract video information from page"""
		# General data
		data = {'title': r'class="video_title datawrap">(.*?)</',
			'description': r'<div class="datawrap">(.*?)</div>',
			'owner': r'\("video_owner_name", "(.*?)"\)',
			'upload_date': r'data-date="(.*?)"',
			'thumbnail':  r'\("thumb_url", "(?P<THUMB>.*?)"\)',
			}
		video_info = {}
		for piece in data.keys():
			mobj = re.search(data[piece], video_webpage)
			if mobj is not None:
				video_info[piece] = urllib.unquote_plus(mobj.group(1).decode("unicode_escape"))

		# Video urls
		video_urls = {}
		for fmt in self._available_formats:
			mobj = re.search(r'\("%s_src\", "(.+?)"\)' % fmt, video_webpage)
			if mobj is not None:
				# URL is in a Javascript segment inside an escaped Unicode format within
				# the generally utf-8 page
				video_urls[fmt] = urllib.unquote_plus(mobj.group(1).decode("unicode_escape"))
		video_info['video_urls'] = video_urls

		return video_info

	def _real_initialize(self):
		if self._downloader is None:
			return

		useremail = None
		password = None
		downloader_params = self._downloader.params

		# Attempt to use provided username and password or .netrc data
		if downloader_params.get('username', None) is not None:
			useremail = downloader_params['username']
			password = downloader_params['password']
		elif downloader_params.get('usenetrc', False):
			try:
				info = netrc.netrc().authenticators(self._NETRC_MACHINE)
				if info is not None:
					useremail = info[0]
					password = info[2]
				else:
					raise netrc.NetrcParseError('No authenticators for %s' % self._NETRC_MACHINE)
			except (IOError, netrc.NetrcParseError), err:
				self._downloader.to_stderr(u'WARNING: parsing .netrc: %s' % str(err))
				return

		if useremail is None:
			return

		# Log in
		login_form = {
			'email': useremail,
			'pass': password,
			'login': 'Log+In'
			}
		request = urllib2.Request(self._LOGIN_URL, urllib.urlencode(login_form))
		try:
			self.report_login()
			login_results = urllib2.urlopen(request).read()
			if re.search(r'<form(.*)name="login"(.*)</form>', login_results) is not None:
				self._downloader.to_stderr(u'WARNING: unable to log in: bad username/password, or exceded login rate limit (~3/min). Check credentials or wait.')
				return
		except (urllib2.URLError, httplib.HTTPException, socket.error), err:
			self._downloader.to_stderr(u'WARNING: unable to log in: %s' % str(err))
			return

	def _real_extract(self, url):
		mobj = re.match(self._VALID_URL, url)
		if mobj is None:
			self._downloader.trouble(u'ERROR: invalid URL: %s' % url)
			return
		video_id = mobj.group('ID')

		# Get video webpage
		self.report_video_webpage_download(video_id)
		request = urllib2.Request('https://www.facebook.com/video/video.php?v=%s' % video_id)
		try:
			page = urllib2.urlopen(request)
			video_webpage = page.read()
		except (urllib2.URLError, httplib.HTTPException, socket.error), err:
			self._downloader.trouble(u'ERROR: unable to download video webpage: %s' % str(err))
			return

		# Start extracting information
		self.report_information_extraction(video_id)

		# Extract information
		video_info = self._parse_page(video_webpage)

		# uploader
		if 'owner' not in video_info:
			self._downloader.trouble(u'ERROR: unable to extract uploader nickname')
			return
		video_uploader = video_info['owner']

		# title
		if 'title' not in video_info:
			self._downloader.trouble(u'ERROR: unable to extract video title')
			return
		video_title = video_info['title']
		video_title = video_title.decode('utf-8')
		video_title = sanitize_title(video_title)

		# simplified title
		simple_title = re.sub(ur'(?u)([^%s]+)' % simple_title_chars, ur'_', video_title)
		simple_title = simple_title.strip(ur'_')

		# thumbnail image
		if 'thumbnail' not in video_info:
			self._downloader.trouble(u'WARNING: unable to extract video thumbnail')
			video_thumbnail = ''
		else:
			video_thumbnail = video_info['thumbnail']

		# upload date
		upload_date = u'NA'
		if 'upload_date' in video_info:
			upload_time = video_info['upload_date']
			timetuple = email.utils.parsedate_tz(upload_time)
			if timetuple is not None:
				try:
					upload_date = time.strftime('%Y%m%d', timetuple[0:9])
				except:
					pass

		# description
		video_description = video_info.get('description', 'No description available.')

		url_map = video_info['video_urls']
		if len(url_map.keys()) > 0:
			# Decide which formats to download
			req_format = self._downloader.params.get('format', None)
			format_limit = self._downloader.params.get('format_limit', None)

			if format_limit is not None and format_limit in self._available_formats:
				format_list = self._available_formats[self._available_formats.index(format_limit):]
			else:
				format_list = self._available_formats
			existing_formats = [x for x in format_list if x in url_map]
			if len(existing_formats) == 0:
				self._downloader.trouble(u'ERROR: no known formats available for video')
				return
			if req_format is None:
				video_url_list = [(existing_formats[0], url_map[existing_formats[0]])] # Best quality
			elif req_format == '-1':
				video_url_list = [(f, url_map[f]) for f in existing_formats] # All formats
			else:
				# Specific format
				if req_format not in url_map:
					self._downloader.trouble(u'ERROR: requested format not available')
					return
				video_url_list = [(req_format, url_map[req_format])] # Specific format

		for format_param, video_real_url in video_url_list:

			# At this point we have a new video
			self._downloader.increment_downloads()

			# Extension
			video_extension = self._video_extensions.get(format_param, 'mp4')

			try:
				# Process video information
				self._downloader.process_info({
					'id':		video_id.decode('utf-8'),
					'url':		video_real_url.decode('utf-8'),
					'uploader':	video_uploader.decode('utf-8'),
					'upload_date':	upload_date,
					'title':	video_title,
					'stitle':	simple_title,
					'ext':		video_extension.decode('utf-8'),
					'format':	(format_param is None and u'NA' or format_param.decode('utf-8')),
					'thumbnail':	video_thumbnail.decode('utf-8'),
					'description':	video_description.decode('utf-8'),
					'player_url':	None,
				})
			except UnavailableVideoError, err:
				self._downloader.trouble(u'\nERROR: unable to download video')

class BlipTVIE(InfoExtractor):
	"""Information extractor for blip.tv"""

	_VALID_URL = r'^(?:https?://)?(?:\w+\.)?blip\.tv(/.+)$'
	_URL_EXT = r'^.*\.([a-z0-9]+)$'

	@staticmethod
	def suitable(url):
		return (re.match(BlipTVIE._VALID_URL, url) is not None)

	def report_extraction(self, file_id):
		"""Report information extraction."""
		self._downloader.to_screen(u'[blip.tv] %s: Extracting information' % file_id)

	def _simplify_title(self, title):
		res = re.sub(ur'(?u)([^%s]+)' % simple_title_chars, ur'_', title)
		res = res.strip(ur'_')
		return res

	def _real_extract(self, url):
		mobj = re.match(self._VALID_URL, url)
		if mobj is None:
			self._downloader.trouble(u'ERROR: invalid URL: %s' % url)
			return

		if '?' in url:
			cchar = '&'
		else:
			cchar = '?'
		json_url = url + cchar + 'skin=json&version=2&no_wrap=1'
		request = urllib2.Request(json_url)
		self.report_extraction(mobj.group(1))
		try:
			json_code = urllib2.urlopen(request).read()
		except (urllib2.URLError, httplib.HTTPException, socket.error), err:
			self._downloader.trouble(u'ERROR: unable to download video info webpage: %s' % str(err))
			return
		try:
			json_data = json.loads(json_code)
			if 'Post' in json_data:
				data = json_data['Post']
			else:
				data = json_data

			upload_date = datetime.datetime.strptime(data['datestamp'], '%m-%d-%y %H:%M%p').strftime('%Y%m%d')
			video_url = data['media']['url']
			umobj = re.match(self._URL_EXT, video_url)
			if umobj is None:
				raise ValueError('Can not determine filename extension')
			ext = umobj.group(1)

			self._downloader.increment_downloads()

			info = {
				'id': data['item_id'],
				'url': video_url,
				'uploader': data['display_name'],
				'upload_date': upload_date,
				'title': data['title'],
				'stitle': self._simplify_title(data['title']),
				'ext': ext,
				'format': data['media']['mimeType'],
				'thumbnail': data['thumbnailUrl'],
				'description': data['description'],
				'player_url': data['embedUrl']
			}
		except (ValueError,KeyError), err:
			self._downloader.trouble(u'ERROR: unable to parse video information: %s' % repr(err))
			return

		try:
			self._downloader.process_info(info)
		except UnavailableVideoError, err:
			self._downloader.trouble(u'\nERROR: unable to download video')


class PostProcessor(object):
	"""Post Processor class.

	PostProcessor objects can be added to downloaders with their
	add_post_processor() method. When the downloader has finished a
	successful download, it will take its internal chain of PostProcessors
	and start calling the run() method on each one of them, first with
	an initial argument and then with the returned value of the previous
	PostProcessor.

	The chain will be stopped if one of them ever returns None or the end
	of the chain is reached.

	PostProcessor objects follow a "mutual registration" process similar
	to InfoExtractor objects.
	"""

	_downloader = None

	def __init__(self, downloader=None):
		self._downloader = downloader

	def set_downloader(self, downloader):
		"""Sets the downloader for this PP."""
		self._downloader = downloader

	def run(self, information):
		"""Run the PostProcessor.

		The "information" argument is a dictionary like the ones
		composed by InfoExtractors. The only difference is that this
		one has an extra field called "filepath" that points to the
		downloaded file.

		When this method returns None, the postprocessing chain is
		stopped. However, this method may return an information
		dictionary that will be passed to the next postprocessing
		object in the chain. It can be the one it received after
		changing some fields.

		In addition, this method may raise a PostProcessingError
		exception that will be taken into account by the downloader
		it was called from.
		"""
		return information # by default, do nothing

class FFmpegExtractAudioPP(PostProcessor):

	def __init__(self, downloader=None, preferredcodec=None):
		PostProcessor.__init__(self, downloader)
		if preferredcodec is None:
			preferredcodec = 'best'
		self._preferredcodec = preferredcodec

	@staticmethod
	def get_audio_codec(path):
		try:
			cmd = ['ffprobe', '-show_streams', '--', path]
			handle = subprocess.Popen(cmd, stderr=file(os.path.devnull, 'w'), stdout=subprocess.PIPE)
			output = handle.communicate()[0]
			if handle.wait() != 0:
				return None
		except (IOError, OSError):
			return None
		audio_codec = None
		for line in output.split('\n'):
			if line.startswith('codec_name='):
				audio_codec = line.split('=')[1].strip()
			elif line.strip() == 'codec_type=audio' and audio_codec is not None:
				return audio_codec
		return None

	@staticmethod
	def run_ffmpeg(path, out_path, codec, more_opts):
		try:
			cmd = ['ffmpeg', '-y', '-i', path, '-vn', '-acodec', codec] + more_opts + ['--', out_path]
			ret = subprocess.call(cmd, stdout=file(os.path.devnull, 'w'), stderr=subprocess.STDOUT)
			return (ret == 0)
		except (IOError, OSError):
			return False

	def run(self, information):
		path = information['filepath']

		filecodec = self.get_audio_codec(path)
		if filecodec is None:
			self._downloader.to_stderr(u'WARNING: unable to obtain file audio codec with ffprobe')
			return None

		more_opts = []
		if self._preferredcodec == 'best' or self._preferredcodec == filecodec:
			if filecodec == 'aac' or filecodec == 'mp3':
				# Lossless if possible
				acodec = 'copy'
				extension = filecodec
				if filecodec == 'aac':
					more_opts = ['-f', 'adts']
			else:
				# MP3 otherwise.
				acodec = 'libmp3lame'
				extension = 'mp3'
				more_opts = ['-ab', '128k']
		else:
			# We convert the audio (lossy)
			acodec = {'mp3': 'libmp3lame', 'aac': 'aac'}[self._preferredcodec]
			extension = self._preferredcodec
			more_opts = ['-ab', '128k']
			if self._preferredcodec == 'aac':
				more_opts += ['-f', 'adts']

		(prefix, ext) = os.path.splitext(path)
		new_path = prefix + '.' + extension
		self._downloader.to_screen(u'[ffmpeg] Destination: %s' % new_path)
		status = self.run_ffmpeg(path, new_path, acodec, more_opts)

		if not status:
			self._downloader.to_stderr(u'WARNING: error running ffmpeg')
			return None

		try:
			os.remove(path)
		except (IOError, OSError):
			self._downloader.to_stderr(u'WARNING: Unable to remove downloaded video file')
			return None

		information['filepath'] = new_path
		return information

### MAIN PROGRAM ###
if __name__ == '__main__':
	try:
		# Modules needed only when running the main program
		import getpass
		import optparse

		# Function to update the program file with the latest version from the repository.
		def update_self(downloader, filename):
			# Note: downloader only used for options
			if not os.access(filename, os.W_OK):
				sys.exit('ERROR: no write permissions on %s' % filename)

			downloader.to_screen('Updating to latest stable version...')
			try:
				latest_url = 'http://github.com/rg3/youtube-dl/raw/master/LATEST_VERSION'
				latest_version = urllib.urlopen(latest_url).read().strip()
				prog_url = 'http://github.com/rg3/youtube-dl/raw/%s/youtube-dl' % latest_version
				newcontent = urllib.urlopen(prog_url).read()
			except (IOError, OSError), err:
				sys.exit('ERROR: unable to download latest version')
			try:
				stream = open(filename, 'w')
				stream.write(newcontent)
				stream.close()
			except (IOError, OSError), err:
				sys.exit('ERROR: unable to overwrite current version')
			downloader.to_screen('Updated to version %s' % latest_version)

		# Parse command line
		parser = optparse.OptionParser(
			usage='Usage: %prog [options] url...',
<<<<<<< HEAD
			version='2011.07.09-phihag',
=======
			version='2011.08.04',
>>>>>>> 33d507f1
			conflict_handler='resolve',
		)

		parser.add_option('-h', '--help',
				action='help', help='print this help text and exit')
		parser.add_option('-v', '--version',
				action='version', help='print program version and exit')
		parser.add_option('-U', '--update',
				action='store_true', dest='update_self', help='update this program to latest stable version')
		parser.add_option('-i', '--ignore-errors',
				action='store_true', dest='ignoreerrors', help='continue on download errors', default=False)
		parser.add_option('-r', '--rate-limit',
				dest='ratelimit', metavar='LIMIT', help='download rate limit (e.g. 50k or 44.6m)')
		parser.add_option('-R', '--retries',
				dest='retries', metavar='RETRIES', help='number of retries (default is 10)', default=10)
		parser.add_option('--playlist-start',
				dest='playliststart', metavar='NUMBER', help='playlist video to start at (default is 1)', default=1)
		parser.add_option('--playlist-end',
				dest='playlistend', metavar='NUMBER', help='playlist video to end at (default is last)', default=-1)
		parser.add_option('--dump-user-agent',
				action='store_true', dest='dump_user_agent',
				help='display the current browser identification', default=False)

		authentication = optparse.OptionGroup(parser, 'Authentication Options')
		authentication.add_option('-u', '--username',
				dest='username', metavar='USERNAME', help='account username')
		authentication.add_option('-p', '--password',
				dest='password', metavar='PASSWORD', help='account password')
		authentication.add_option('-n', '--netrc',
				action='store_true', dest='usenetrc', help='use .netrc authentication data', default=False)
		parser.add_option_group(authentication)

		video_format = optparse.OptionGroup(parser, 'Video Format Options')
		video_format.add_option('-f', '--format',
				action='store', dest='format', metavar='FORMAT', help='video format code')
		video_format.add_option('--all-formats',
				action='store_const', dest='format', help='download all available video formats', const='-1')
		video_format.add_option('--max-quality',
				action='store', dest='format_limit', metavar='FORMAT', help='highest quality format to download')
		parser.add_option_group(video_format)

		verbosity = optparse.OptionGroup(parser, 'Verbosity / Simulation Options')
		verbosity.add_option('-q', '--quiet',
				action='store_true', dest='quiet', help='activates quiet mode', default=False)
		verbosity.add_option('-s', '--simulate',
				action='store_true', dest='simulate', help='do not download video', default=False)
		verbosity.add_option('-g', '--get-url',
				action='store_true', dest='geturl', help='simulate, quiet but print URL', default=False)
		verbosity.add_option('-e', '--get-title',
				action='store_true', dest='gettitle', help='simulate, quiet but print title', default=False)
		verbosity.add_option('--get-thumbnail',
				action='store_true', dest='getthumbnail',
				help='simulate, quiet but print thumbnail URL', default=False)
		verbosity.add_option('--get-description',
				action='store_true', dest='getdescription',
				help='simulate, quiet but print video description', default=False)
		verbosity.add_option('--get-filename',
				action='store_true', dest='getfilename',
				help='simulate, quiet but print output filename', default=False)
		verbosity.add_option('--no-progress',
				action='store_true', dest='noprogress', help='do not print progress bar', default=False)
		verbosity.add_option('--console-title',
				action='store_true', dest='consoletitle',
				help='display progress in console titlebar', default=False)
		parser.add_option_group(verbosity)

		filesystem = optparse.OptionGroup(parser, 'Filesystem Options')
		filesystem.add_option('-t', '--title',
				action='store_true', dest='usetitle', help='use title in file name', default=False)
		filesystem.add_option('-l', '--literal',
				action='store_true', dest='useliteral', help='use literal title in file name', default=False)
		filesystem.add_option('-A', '--auto-number',
				action='store_true', dest='autonumber',
				help='number downloaded files starting from 00000', default=False)
		filesystem.add_option('-o', '--output',
				dest='outtmpl', metavar='TEMPLATE', help='output filename template')
		filesystem.add_option('-a', '--batch-file',
				dest='batchfile', metavar='FILE', help='file containing URLs to download (\'-\' for stdin)')
		filesystem.add_option('-w', '--no-overwrites',
				action='store_true', dest='nooverwrites', help='do not overwrite files', default=False)
		filesystem.add_option('-c', '--continue',
				action='store_true', dest='continue_dl', help='resume partially downloaded files', default=False)
		filesystem.add_option('--cookies',
				dest='cookiefile', metavar='FILE', help='file to dump cookie jar to')
		filesystem.add_option('--no-part',
				action='store_true', dest='nopart', help='do not use .part files', default=False)
		filesystem.add_option('--no-mtime',
				action='store_false', dest='updatetime',
				help='do not use the Last-modified header to set the file modification time', default=True)
		filesystem.add_option('--write-description',
				action='store_true', dest='writedescription',
				help='write video description to a .description file', default=False)
		filesystem.add_option('--write-info-json',
				action='store_true', dest='writeinfojson',
				help='write video metadata to a .info.json file', default=False)
		parser.add_option_group(filesystem)

		postproc = optparse.OptionGroup(parser, 'Post-processing Options')
		postproc.add_option('--extract-audio', action='store_true', dest='extractaudio', default=False,
				help='convert video files to audio-only files (requires ffmpeg and ffprobe)')
		postproc.add_option('--audio-format', metavar='FORMAT', dest='audioformat', default='best',
				help='"best", "aac" or "mp3"; best by default')
		parser.add_option_group(postproc)

		(opts, args) = parser.parse_args()

		# Open appropriate CookieJar
		if opts.cookiefile is None:
			jar = cookielib.CookieJar()
		else:
			try:
				jar = cookielib.MozillaCookieJar(opts.cookiefile)
				if os.path.isfile(opts.cookiefile) and os.access(opts.cookiefile, os.R_OK):
					jar.load()
			except (IOError, OSError), err:
				sys.exit(u'ERROR: unable to open cookie file')

		# Dump user agent
		if opts.dump_user_agent:
			print std_headers['User-Agent']
			sys.exit(0)

		# General configuration
		cookie_processor = urllib2.HTTPCookieProcessor(jar)
		urllib2.install_opener(urllib2.build_opener(urllib2.ProxyHandler(), cookie_processor, YoutubeDLHandler()))
		socket.setdefaulttimeout(300) # 5 minutes should be enough (famous last words)

		# Batch file verification
		batchurls = []
		if opts.batchfile is not None:
			try:
				if opts.batchfile == '-':
					batchfd = sys.stdin
				else:
					batchfd = open(opts.batchfile, 'r')
				batchurls = batchfd.readlines()
				batchurls = [x.strip() for x in batchurls]
				batchurls = [x for x in batchurls if len(x) > 0 and not re.search(r'^[#/;]', x)]
			except IOError:
				sys.exit(u'ERROR: batch file could not be read')
		all_urls = batchurls + args

		# Conflicting, missing and erroneous options
		if opts.usenetrc and (opts.username is not None or opts.password is not None):
			parser.error(u'using .netrc conflicts with giving username/password')
		if opts.password is not None and opts.username is None:
			parser.error(u'account username missing')
		if opts.outtmpl is not None and (opts.useliteral or opts.usetitle or opts.autonumber):
			parser.error(u'using output template conflicts with using title, literal title or auto number')
		if opts.usetitle and opts.useliteral:
			parser.error(u'using title conflicts with using literal title')
		if opts.username is not None and opts.password is None:
			opts.password = getpass.getpass(u'Type account password and press return:')
		if opts.ratelimit is not None:
			numeric_limit = FileDownloader.parse_bytes(opts.ratelimit)
			if numeric_limit is None:
				parser.error(u'invalid rate limit specified')
			opts.ratelimit = numeric_limit
		if opts.retries is not None:
			try:
				opts.retries = long(opts.retries)
			except (TypeError, ValueError), err:
				parser.error(u'invalid retry count specified')
		try:
			opts.playliststart = long(opts.playliststart)
			if opts.playliststart <= 0:
				raise ValueError
		except (TypeError, ValueError), err:
			parser.error(u'invalid playlist start number specified')
		try:
			opts.playlistend = long(opts.playlistend)
			if opts.playlistend != -1 and (opts.playlistend <= 0 or opts.playlistend < opts.playliststart):
				raise ValueError
		except (TypeError, ValueError), err:
			parser.error(u'invalid playlist end number specified')
		if opts.extractaudio:
			if opts.audioformat not in ['best', 'aac', 'mp3']:
				parser.error(u'invalid audio format specified')

		# Information extractors
		youtube_ie = YoutubeIE()
		metacafe_ie = MetacafeIE(youtube_ie)
		dailymotion_ie = DailymotionIE()
		youtube_pl_ie = YoutubePlaylistIE(youtube_ie)
		youtube_user_ie = YoutubeUserIE(youtube_ie)
		youtube_search_ie = YoutubeSearchIE(youtube_ie)
		google_ie = GoogleIE()
		google_search_ie = GoogleSearchIE(google_ie)
		photobucket_ie = PhotobucketIE()
		yahoo_ie = YahooIE()
		yahoo_search_ie = YahooSearchIE(yahoo_ie)
		deposit_files_ie = DepositFilesIE()
		facebook_ie = FacebookIE()
		bliptv_ie = BlipTVIE()
		generic_ie = GenericIE()

		# File downloader
		fd = FileDownloader({
			'usenetrc': opts.usenetrc,
			'username': opts.username,
			'password': opts.password,
			'quiet': (opts.quiet or opts.geturl or opts.gettitle or opts.getthumbnail or opts.getdescription or opts.getfilename),
			'forceurl': opts.geturl,
			'forcetitle': opts.gettitle,
			'forcethumbnail': opts.getthumbnail,
			'forcedescription': opts.getdescription,
			'forcefilename': opts.getfilename,
			'simulate': (opts.simulate or opts.geturl or opts.gettitle or opts.getthumbnail or opts.getdescription or opts.getfilename),
			'format': opts.format,
			'format_limit': opts.format_limit,
			'outtmpl': ((opts.outtmpl is not None and opts.outtmpl.decode(preferredencoding()))
				or (opts.format == '-1' and opts.usetitle and u'%(stitle)s-%(id)s-%(format)s.%(ext)s')
				or (opts.format == '-1' and opts.useliteral and u'%(title)s-%(id)s-%(format)s.%(ext)s')
				or (opts.format == '-1' and u'%(id)s-%(format)s.%(ext)s')
				or (opts.usetitle and opts.autonumber and u'%(autonumber)s-%(stitle)s-%(id)s.%(ext)s')
				or (opts.useliteral and opts.autonumber and u'%(autonumber)s-%(title)s-%(id)s.%(ext)s')
				or (opts.usetitle and u'%(stitle)s-%(id)s.%(ext)s')
				or (opts.useliteral and u'%(title)s-%(id)s.%(ext)s')
				or (opts.autonumber and u'%(autonumber)s-%(id)s.%(ext)s')
				or u'%(id)s.%(ext)s'),
			'ignoreerrors': opts.ignoreerrors,
			'ratelimit': opts.ratelimit,
			'nooverwrites': opts.nooverwrites,
			'retries': opts.retries,
			'continuedl': opts.continue_dl,
			'noprogress': opts.noprogress,
			'playliststart': opts.playliststart,
			'playlistend': opts.playlistend,
			'logtostderr': opts.outtmpl == '-',
			'consoletitle': opts.consoletitle,
			'nopart': opts.nopart,
			'updatetime': opts.updatetime,
			'writedescription': opts.writedescription,
			'writeinfojson': opts.writeinfojson,
			})
		fd.add_info_extractor(youtube_search_ie)
		fd.add_info_extractor(youtube_pl_ie)
		fd.add_info_extractor(youtube_user_ie)
		fd.add_info_extractor(metacafe_ie)
		fd.add_info_extractor(dailymotion_ie)
		fd.add_info_extractor(youtube_ie)
		fd.add_info_extractor(google_ie)
		fd.add_info_extractor(google_search_ie)
		fd.add_info_extractor(photobucket_ie)
		fd.add_info_extractor(yahoo_ie)
		fd.add_info_extractor(yahoo_search_ie)
		fd.add_info_extractor(deposit_files_ie)
		fd.add_info_extractor(facebook_ie)
		fd.add_info_extractor(bliptv_ie)

		# This must come last since it's the
		# fallback if none of the others work
		fd.add_info_extractor(generic_ie)

		# PostProcessors
		if opts.extractaudio:
			fd.add_post_processor(FFmpegExtractAudioPP(preferredcodec=opts.audioformat))

		# Update version
		if opts.update_self:
			update_self(fd, sys.argv[0])

		# Maybe do nothing
		if len(all_urls) < 1:
			if not opts.update_self:
				parser.error(u'you must provide at least one URL')
			else:
				sys.exit()
		retcode = fd.download(all_urls)

		# Dump cookie jar if requested
		if opts.cookiefile is not None:
			try:
				jar.save()
			except (IOError, OSError), err:
				sys.exit(u'ERROR: unable to save cookie jar')

		sys.exit(retcode)

	except DownloadError:
		sys.exit(1)
	except SameFileError:
		sys.exit(u'ERROR: fixed output name but more than one file to download')
	except KeyboardInterrupt:
		sys.exit(u'\nERROR: Interrupted by user')<|MERGE_RESOLUTION|>--- conflicted
+++ resolved
@@ -50,7 +50,7 @@
 
 try:
 	import lxml.etree
-except ImportError: # Python < 2.6
+except ImportError:
 	pass # Handled below
 
 std_headers = {
@@ -1257,7 +1257,6 @@
 		# Decide which formats to download
 		req_format = self._downloader.params.get('format', None)
 
-<<<<<<< HEAD
 		if 'conn' in video_info and video_info['conn'][0].startswith('rtmp'):
 			self.report_rtmp_download()
 			video_url_list = [(None, video_info['conn'][0])]
@@ -1266,13 +1265,7 @@
 			url_data = [parse_qs(uds) for uds in url_data_strs]
 			url_data = filter(lambda ud: 'itag' in ud and 'url' in ud, url_data)
 			url_map = dict((ud['itag'][0], ud['url'][0]) for ud in url_data)
-			
-=======
-		if 'url_encoded_fmt_stream_map' in video_info and len(video_info['url_encoded_fmt_stream_map']) >= 1:
-			url_data_strs = video_info['url_encoded_fmt_stream_map'][0].split(',')
-			url_data = [dict(pairStr.split('=') for pairStr in uds.split('&')) for uds in url_data_strs]
-			url_map = dict((ud['itag'], urllib.unquote(ud['url'])) for ud in url_data)
->>>>>>> 33d507f1
+
 			format_limit = self._downloader.params.get('format_limit', None)
 			if format_limit is not None and format_limit in self._available_formats:
 				format_list = self._available_formats[self._available_formats.index(format_limit):]
@@ -2981,11 +2974,7 @@
 		# Parse command line
 		parser = optparse.OptionParser(
 			usage='Usage: %prog [options] url...',
-<<<<<<< HEAD
-			version='2011.07.09-phihag',
-=======
-			version='2011.08.04',
->>>>>>> 33d507f1
+			version='2011.08.04-phihag',
 			conflict_handler='resolve',
 		)
 
